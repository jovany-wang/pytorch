--- conflicted
+++ resolved
@@ -2707,12 +2707,9 @@
     return torch.empty_like(self)
 
 
-<<<<<<< HEAD
-=======
 @register_meta(aten.wait_tensor)
 def wait_tensor_meta(self):
     return torch.empty_like(self)
 
 
->>>>>>> e22d7912
 activate_meta()