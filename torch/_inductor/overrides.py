import copy
import logging
import random
import weakref
from typing import Optional

import torch
import torch._dynamo.config as dynamo_config
import torch.nn as nn
from torch import _prims
from torch._dynamo.utils import fake_mode_from_tensors
from torch.fx.experimental.optimization import (
    matches_module_pattern,
    replace_node_module,
)
from torch.fx.experimental.proxy_tensor import ProxyTorchDispatchMode
from torch.fx.passes.shape_prop import ShapeProp
from torch.nn import functional as F
from torch.nn.utils.fusion import fuse_conv_bn_eval, fuse_conv_bn_weights
from torch.overrides import TorchFunctionMode

from . import config
from .fx_utils import matches_module_function_pattern
from .mkldnn import mkldnn_fuse_fx
from .utils import is_cpu_device

log = logging.getLogger(__name__)


class AutogradMonkeypatch(TorchFunctionMode):
    def __torch_function__(self, func, types, args=(), kwargs=None):
        if not kwargs:
            kwargs = {}
        if func in replacements and not (
            (
                config.fallback_random
                and replacements[func] in replacements_using_triton_random
            )
            or (is_cpu_device(args) and func in fallback_cpu_random)
        ):
            return replacements[func](*args, **kwargs)
        return func(*args, **kwargs)


patch_functions = AutogradMonkeypatch


def replace_fx(gm: torch.fx.GraphModule, example_inputs):
    # Sometimes patch_functions() misses things already in the graph
    is_cpu = is_cpu_device(example_inputs)

    for node in reversed(list(gm.graph.nodes)):
        if node.op == "call_function" and node.target in replacements:
            if (
                config.fallback_random
                and replacements[node.target] in replacements_using_triton_random
            ) or (is_cpu and node.target in fallback_cpu_random):
                continue
            with gm.graph.inserting_before(node):
                node.replace_all_uses_with(
                    gm.graph.call_function(
                        replacements[node.target], node.args, node.kwargs
                    )
                )
            gm.graph.erase_node(node)
    gm.graph.lint()
    gm.recompile()
    return gm


def fuse_fx(gm: torch.fx.GraphModule, example_inputs):
    is_cpu = is_cpu_device(example_inputs)
    fake_mode = fake_mode_from_tensors(example_inputs)

    gm = sink_cat_after_pointwise(gm)
    if config.permute_fusion and not is_cpu:
        # For linear permute fusion, we need to check input info to identify
        # and perform proper permutation/transpose
        ShapeProp(gm, fake_mode=fake_mode).propagate(*example_inputs)
        gm = linear_permute_fusion(gm)
        gm = permute_linear_fusion(gm)
        gm = permute_matmul_fusion(gm)

    # make sure the autograd is disabled.
    if torch.is_grad_enabled():
        return gm
    if not is_cpu:
        return gm
    gm = remove_identity(gm)
    gm = fuse_conv_bn(gm)
    # do mkldnn fusion(conv(linear)+unary(binary)
    # This is skipped when dynamic shapes is enabled, as the resulting
    # mkl packing ops don't support dynamic shapes.  Once they do support,
    # you can remove this.  A good test case is wav2vec2, see
    # https://github.com/pytorch/pytorch/issues/91719
    if not dynamo_config.dynamic_shapes:
        gm = mkldnn_fuse_fx(gm, example_inputs)
    return gm


def is_quantized_graph_module(gm: torch.fx.GraphModule):
    found_quantize = False
    quantize_ops = (
        torch.ops.quantized_decomposed.quantize_per_tensor,
        torch.ops.quantized_decomposed.quantize_per_channel,
        torch.ops.quantized_decomposed.quantize_per_tensor.tensor,
    )
    for node in gm.graph.nodes:
        if node.target in quantize_ops:
            found_quantize = True
            break
    return found_quantize


def _quantize_and_replace_weight(
    gm: torch.fx.GraphModule, dq_per_channel_node: torch.fx.Node
):
    # pattern: w - q - dq - weighted op
    q_per_channel_node = dq_per_channel_node.args[0]
    weight_node = q_per_channel_node.args[0]
    w_attr_name = weight_node.target
    weight = getattr(gm, w_attr_name)

    assert isinstance(weight, torch.Tensor), "Cannot find weight for quantization"
    if weight.is_quantized:
        return
    quantize_args = (
        getattr(gm, n.target) if isinstance(n, torch.fx.Node) else n
        for n in q_per_channel_node.args
    )
    q_arg_list = list(quantize_args)
    q_arg_tuple = tuple(q_arg_list)
    weight_int8 = torch.nn.parameter.Parameter(
        torch.ops.quantized_decomposed.quantize_per_channel(*q_arg_tuple),
        requires_grad=False,
    )

    qw_attr_name = w_attr_name + "_quant"
    setattr(gm, qw_attr_name, weight_int8)
    weight_node.target = qw_attr_name
    gm.graph.owning_module._buffers[qw_attr_name] = weight_int8
    delattr(gm, w_attr_name)
    q_per_channel_node.replace_all_uses_with(weight_node)
    gm.graph.erase_node(q_per_channel_node)


def pre_quantize_weights(gm: torch.fx.GraphModule):
    # pattern: w - q - dq - weighted op
    aten = torch.ops.aten
    decomposed = torch.ops.quantized_decomposed
    for node in gm.graph.nodes:
        dq_per_channel_node = None
        if node.target == aten.convolution.default:
            # conv args = (x, w, ...)
            dq_per_channel_node = node.args[1]
        if dq_per_channel_node is not None:
            assert (
                dq_per_channel_node.target == decomposed.dequantize_per_channel
            ), "Cannot find the dequantize op for weight"
            _quantize_and_replace_weight(gm, dq_per_channel_node)
    gm.graph.lint()
    gm.recompile()


def fuse_reference_quantized_conv_unary(gm: torch.fx.GraphModule):
    """
    Replace pattern:
    # dequantize_per_channel -
    # dequantize_per_tensor  - conv - post_op - quantize_per_tensor
    into new pattern:
    # torch.ops.quantized.conv_unary(post_op = post_op)
    """
    aten = torch.ops.aten
    quantized_decomposed = torch.ops.quantized_decomposed
    convolution = aten.convolution.default
    relu = aten.relu.default
    relu_ = aten.relu_.default
    quantize_per_tensor = quantized_decomposed.quantize_per_tensor
    dequantize_per_tensor = quantized_decomposed.dequantize_per_tensor
    dequantize_per_channel = quantized_decomposed.dequantize_per_channel

    unary_post_ops = {
        "relu": relu,
        "relu_": relu_,
    }
    for name, unary_post_op in unary_post_ops.items():
        for node in gm.graph.nodes:
            if node.target is convolution:
                (
                    x,
                    w,
                    bias,
                    stride,
                    padding,
                    dilation,
                    is_transposed,
                    out_padding,
                    groups,
                ) = node.args
                assert (
                    x.target == dequantize_per_tensor
                ), "input's node should be dequantize_per_tensor"
                assert (
                    w.target == dequantize_per_channel
                ), "weight's node should be dequantize_per_channel"
                (qx, x_scale, x_zp, x_quant_min, x_quant_max, x_dtype) = x.args
                (qw, w_scale, w_zp, w_axis, w_quant_min, w_quant_max, w_dtype) = w.args
                if (
                    len(list(node.users)) != 1
                    or len(list(x.users)) != 1
                    or len(list(w.users)) != 1
                ):
                    # Ensure met these criteria
                    # 1. the conv node has only 1 user node
                    # 2. the dequantize_per_tensor node as activation input of conv has only 1 user node
                    # 3. the dequantize_per_channel node as weight input of conv has only 1 user node
                    continue

                if list(node.users)[0].target is unary_post_op:
                    # conv relu fusion
                    unary_op_to_be_fused = list(node.users)[0]
                    if (
                        len(list(unary_op_to_be_fused.users)) != 1
                        or list(unary_op_to_be_fused.users)[0].target
                        != quantize_per_tensor
                    ):
                        # Ensure met these criteria
                        # 1. the unary op has only 1 user node.
                        # 2. this user node should be quantize_per_tensor.
                        continue
                    quant_per_tensor_node = list(unary_op_to_be_fused.users)[0]
                else:
                    # Not meet fusion pattern: the op after conv is not unary_op to be fused
                    continue

                (
                    y,
                    y_scale,
                    y_zp,
                    y_quant_min,
                    y_quant_max,
                    y_dtype,
                ) = quant_per_tensor_node.args
                with gm.graph.inserting_after(quant_per_tensor_node):
                    args = (
                        qx,
                        x_scale,
                        x_zp,
                        qw,
                        w_scale,
                        w_zp,
                        w_axis,
                        bias,
                        stride,
                        padding,
                        dilation,
                        groups,
                        y_scale,
                        y_zp,
                        name,
                    )
                    new_conv_node = gm.graph.call_function(
                        torch.ops.quantized.conv_unary, args=args
                    )
                # Copy node meta
                new_conv_node.meta = copy.copy(quant_per_tensor_node.meta)
                quant_per_tensor_node.replace_all_uses_with(new_conv_node)

                gm.graph.erase_node(quant_per_tensor_node)  # erase quantize_per_tensor
                gm.graph.erase_node(unary_op_to_be_fused)  # erase unary_op
                gm.graph.erase_node(node)  # erase conv
                gm.graph.erase_node(w)  # erase dequantize_per_channel
                gm.graph.erase_node(x)  # erase dequantize_per_tensor

    gm.graph.eliminate_dead_code()
    gm.graph.lint()
    gm.recompile()
    return gm


<<<<<<< HEAD
def fuse_reference_quantized_conv_binary(gm: torch.fx.GraphModule):
    """
    For experiment
    Case1 conv add:
        Replace pattern:
        #                             dequantize_per_channel -
        #       quantize_per_tensor - dequantize_per_tensor  - conv - add - quantize_per_tensor
        # extra_input - quantize_per_tensor - dequantize_per_tensor -
        into new pattern:
        #               quantize_per_tensor - torch.ops.quantized.conv_binary
        # extra_input - quantize_per_tensor -
    Case2 conv add relu:
        Replace pattern:
        #                             dequantize_per_channel -
        #       quantize_per_tensor - dequantize_per_tensor  - conv - add - post_op(relu) - quantize_per_tensor
        # extra_input - quantize_per_tensor - dequantize_per_tensor -
        into new pattern:
        #               quantize_per_tensor - torch.ops.quantized.conv_binary
        # extra_input - quantize_per_tensor -
    """
    aten = torch.ops.aten
    quantized_decomposed = torch.ops.quantized_decomposed
    convolution = aten.convolution.default
    add = aten.add.Tensor
    add_ = aten.add_.Tensor
    relu = aten.relu.default
    relu_ = aten.relu_.default
    quantize_per_tensor = quantized_decomposed.quantize_per_tensor
    dequantize_per_tensor = quantized_decomposed.dequantize_per_tensor
    dequantize_per_channel = quantized_decomposed.dequantize_per_channel

    binary_post_ops = {
        "add": [add],
        "add_": [add_],
        "add_relu": [add, relu],
        "add__relu": [add_, relu],
        "add_relu_": [add, relu_],
        "add__relu_": [add_, relu_],
    }
    for name, binary_post_op in binary_post_ops.items():
        for node in gm.graph.nodes:
            if node.target is convolution:
                (
                    x,
                    w,
                    bias,
                    stride,
                    padding,
                    dilation,
                    is_transposed,
                    out_padding,
                    groups,
                ) = node.args
                assert (
                    x.target == dequantize_per_tensor
                ), "input's node should be dequantize_per_tensor"
                assert (
                    w.target == dequantize_per_channel
                ), "weight's node should be dequantize_per_channel"
                (qx, x_scale, x_zp, x_quant_min, x_quant_max, x_dtype) = x.args
                (qw, w_scale, w_zp, w_axis, w_quant_min, w_quant_max, w_dtype) = w.args
                if len(list(node.users)) != 1:
                    # There are more than 1 users of this conv node, fail to fuse
                    continue

                if list(node.users)[0].target is binary_post_op[0]:
                    has_unary_op_fused_after_binary_op = False
                    # conv add (relu) fusion
                    binary_op_to_be_fused = list(node.users)[0]
                    if len(binary_post_op) > 1:
                        # Has unary op after binary op in the check pattern
                        if (
                            list(binary_op_to_be_fused.users)[0].target
                            is binary_post_op[1]
                        ):
                            if len(list(binary_op_to_be_fused.users)) != 1:
                                # There are more than 1 users of this binary op, fail to fuse
                                continue
                            # Conv add ReLU
                            unary_op_to_be_fused = list(binary_op_to_be_fused.users)[0]
                            if (
                                list(unary_op_to_be_fused.users)[0].target
                                != quantize_per_tensor
                            ):
                                # Not meet fusion pattern: the op after unary_op is not quantize_per_tensor
                                continue
                            has_unary_op_fused_after_binary_op = True
                            quant_per_tensor_node = list(unary_op_to_be_fused.users)[0]
                        else:
                            # Not meet fusion pattern: the unary op after binary op doesn't support fusion
                            continue
                    else:
                        # Only Binary op to check of pattern
                        if (
                            list(binary_op_to_be_fused.users)[0].target
                            != quantize_per_tensor
                        ):
                            # Not meet fusion pattern: the op after unary_op is not quantize_per_tensor
                            continue
                        quant_per_tensor_node = list(binary_op_to_be_fused.users)[0]
                else:
                    # Not meet fusion pattern: the op after conv is not binary to be fused
                    continue

                if len(binary_op_to_be_fused.all_input_nodes) != 2:
                    # All the inputs to add_node should in its args parameters
                    return False
                extra_input_node_idx = (
                    0 if node is binary_op_to_be_fused.all_input_nodes[1] else 1
                )
                extra_input_node = binary_op_to_be_fused.all_input_nodes[
                    extra_input_node_idx
                ]
                if extra_input_node.target is not dequantize_per_tensor:
                    print(
                        "oneDNN 2.X version conv add fuison, requires extra input node has fake quant inserted"
                    )
                    continue
                (
                    qaccum,
                    accum_scale,
                    accum_zp,
                    accum_quant_min,
                    accum_quant_max,
                    accum_dtype,
                ) = extra_input_node.args

                (
                    y,
                    y_scale,
                    y_zp,
                    y_quant_min,
                    y_quant_max,
                    y_dtype,
                ) = quant_per_tensor_node.args
                with gm.graph.inserting_after(quant_per_tensor_node):
                    args = (
                        qx,
                        x_scale,
                        x_zp,
                        qaccum,
                        accum_scale,
                        accum_zp,
                        qw,
                        w_scale,
                        w_zp,
                        w_axis,
                        bias,
                        stride,
                        padding,
                        dilation,
                        groups,
                        y_scale,
                        y_zp,
                        name,
                    )
                    new_conv_node = gm.graph.call_function(
                        torch.ops.quantized.conv_binary, args=args
                    )
                # Copy node meta
                new_conv_node.meta = copy.copy(quant_per_tensor_node.meta)
                quant_per_tensor_node.replace_all_uses_with(new_conv_node)

                gm.graph.erase_node(quant_per_tensor_node)  # erase quantize_per_tensor
                if has_unary_op_fused_after_binary_op:
                    gm.graph.erase_node(unary_op_to_be_fused)  # erase unary op
                gm.graph.erase_node(binary_op_to_be_fused)  # erase binary_op
                gm.graph.erase_node(
                    extra_input_node
                )  # erase dquant of extra input node
                gm.graph.erase_node(node)  # erase conv
                gm.graph.erase_node(w)  # erase dequantize_per_channel
                gm.graph.erase_node(x)  # erase dequantize_per_tensor

    gm.graph.eliminate_dead_code()
    gm.graph.lint()
    gm.recompile()
    return gm


def packed_reference_quantized_conv(gm: torch.fx.GraphModule):
=======
def fuse_single_reference_quantized_conv(gm: torch.fx.GraphModule):
>>>>>>> abaf5552
    """
    Single reference conv without post op fusion
    Replace pattern:
    # dequantize_per_channel -
    # dequantize_per_tensor  - conv - quantize_per_tensor
    into new pattern:
    # torch.ops.quantized.conv_unary(post_op = None)
    """
    aten = torch.ops.aten
    quantized_decomposed = torch.ops.quantized_decomposed
    convolution = aten.convolution.default
    quantize_per_tensor = quantized_decomposed.quantize_per_tensor
    dequantize_per_tensor = quantized_decomposed.dequantize_per_tensor
    dequantize_per_channel = quantized_decomposed.dequantize_per_channel

    for node in gm.graph.nodes:
        if node.target is convolution:
            (
                x,
                w,
                bias,
                stride,
                padding,
                dilation,
                is_transposed,
                out_padding,
                groups,
            ) = node.args
            assert (
                x.target == dequantize_per_tensor
            ), "input's node should be dequantize_per_tensor"
            assert (
                w.target == dequantize_per_channel
            ), "weight's node should be dequantize_per_channel"
            (qx, x_scale, x_zp, x_quant_min, x_quant_max, x_dtype) = x.args
            (qw, w_scale, w_zp, w_axis, w_quant_min, w_quant_max, w_dtype) = w.args
            if (
                len(list(node.users)) != 1
                or len(list(x.users)) != 1
                or len(list(w.users)) != 1
            ):
                # Ensure met these criteria
                # 1. the conv node has only 1 user node
                # 2. the dequantize_per_tensor node as activation input of conv has only 1 user node
                # 3. the dequantize_per_channel node as weight input of conv has only 1 user node
                continue

            if list(node.users)[0].target is quantize_per_tensor:
                # Single conv without post op
                quant_per_tensor_node = list(node.users)[0]
            else:
                # Not meet fusion pattern: the op after conv is not unary_op to be fused or quantize_per_tensor
                continue

            (
                y,
                y_scale,
                y_zp,
                y_quant_min,
                y_quant_max,
                y_dtype,
            ) = quant_per_tensor_node.args
            with gm.graph.inserting_after(quant_per_tensor_node):
                args = (
                    qx,
                    x_scale,
                    x_zp,
                    qw,
                    w_scale,
                    w_zp,
                    w_axis,
                    bias,
                    stride,
                    padding,
                    dilation,
                    groups,
                    y_scale,
                    y_zp,
                    "none",
                )
                new_conv_node = gm.graph.call_function(
                    torch.ops.quantized.conv_unary, args=args
                )
            # Copy node meta
            new_conv_node.meta = copy.copy(quant_per_tensor_node.meta)
            quant_per_tensor_node.replace_all_uses_with(new_conv_node)

            gm.graph.erase_node(quant_per_tensor_node)  # erase quantize_per_tensor
            gm.graph.erase_node(node)  # erase conv
            gm.graph.erase_node(w)  # erase dequantize_per_channel
            gm.graph.erase_node(x)  # erase dequantize_per_tensor

    gm.graph.eliminate_dead_code()
    gm.graph.lint()
    gm.recompile()
    return gm


def fuse_reference_quantized_conv(gm: torch.fx.GraphModule):
    gm = fuse_reference_quantized_conv_unary(gm)
<<<<<<< HEAD
    gm = fuse_reference_quantized_conv_binary(gm)
    gm = packed_reference_quantized_conv(gm)
=======
    gm = fuse_single_reference_quantized_conv(gm)
>>>>>>> abaf5552
    return gm


def _insert_packed_weight_bias(
    gm: torch.fx.GraphModule,
    weight_node: torch.fx.Node,
    bias_node: torch.fx.Node,
    packed_weight: torch.Tensor,
    packed_bias: torch.Tensor,
):
    w_attr_name = weight_node.target
    w_packed_attr_name = w_attr_name + "_packed"
    gm.graph.owning_module._buffers[w_packed_attr_name] = packed_weight
    setattr(gm, w_packed_attr_name, gm.graph.owning_module._buffers[w_packed_attr_name])
    weight_node.target = w_packed_attr_name
    delattr(gm, w_attr_name)
    # q_per_channel_node.replace_all_uses_with(weight_node)
    # gm.graph.erase_node(q_per_channel_node)
    # Replace the original bias with packed bias
    if bias_node is not None:
        b_attr_name = bias_node.target
        b_pack_attr_name = b_attr_name + "_packed"
        gm.graph.owning_module._buffers[b_pack_attr_name] = packed_bias
        setattr(gm, b_pack_attr_name, gm.graph.owning_module._buffers[b_pack_attr_name])
        bias_node.target = b_pack_attr_name
        delattr(gm, b_attr_name)


def _prepack_conv_weight(gm: torch.fx.GraphModule):
    # Assume dq - conv (- relu) - q is already fused and `w - q` is replaced by qw
    decomposed = torch.ops.quantized_decomposed
    for node in gm.graph.nodes:
        if node.target == torch.ops.quantized.conv_unary:
            # node args = (qx, x_scale, x_zp,
            #              qw, w_scale, w_zp, w_axis,
            #              bias, stride, padding, dilation, groups,
            #              y_scale, y_zp, unary_post_op_name)
            weight_node = node.args[3]
            assert hasattr(gm, weight_node.target) and isinstance(
                getattr(gm, weight_node.target), torch.Tensor
            ), "Cannot find quantized weight of convolution"
            weight_int8 = getattr(gm, weight_node.target)
            bias_node = node.args[7]
            # Prepack weight into an MKLDNN tensor of dtype int8
            w_scales = getattr(gm, node.args[4].target)
            x_shape = node.args[0].meta.get("tensor_meta").shape
            x_scale = getattr(gm, node.args[1].target)
            x_zp = getattr(gm, node.args[2].target)
            bias = getattr(gm, bias_node.target) if bias_node is not None else None
            stride = node.args[8]
            padding = node.args[9]
            dilation = node.args[10]
            groups = node.args[11]
            packed_weight, packed_bias = torch.ops.quantized.conv_prepack_cpu_tensor(
                weight_int8,
                w_scales,
                x_shape,
                x_scale,
                x_zp,
                bias,
                stride,
                padding,
                dilation,
                groups,
            )
            # Replace the original weight with packed weight
            _insert_packed_weight_bias(
                gm, weight_node, bias_node, packed_weight, packed_bias
            )
        elif node.target == torch.ops.quantized.conv_binary:
            # node args = (qx, x_scale, x_zp,
            #              qaccum, accum_scale, accum_zp,
            #              qw, w_scale, w_zp, w_axis,
            #              bias, stride, padding, dilation, groups,
            #              y_scale, y_zp, unary_post_op_name)
            weight_node = node.args[6]
            assert hasattr(gm, weight_node.target) and isinstance(
                getattr(gm, weight_node.target), torch.Tensor
            ), "Cannot find quantized weight of convolution"
            weight_int8 = getattr(gm, weight_node.target)
            bias_node = node.args[10]
            # Prepack weight into an MKLDNN tensor of dtype int8
            w_scales = getattr(gm, node.args[7].target)
            x_shape = node.args[0].meta.get("tensor_meta").shape
            x_scale = getattr(gm, node.args[1].target)
            x_zp = getattr(gm, node.args[2].target)
            bias = getattr(gm, bias_node.target) if bias_node is not None else None
            stride = node.args[11]
            padding = node.args[12]
            dilation = node.args[13]
            groups = node.args[14]
            packed_weight, packed_bias = torch.ops.quantized.conv_prepack_cpu_tensor(
                weight_int8,
                w_scales,
                x_shape,
                x_scale,
                x_zp,
                bias,
                stride,
                padding,
                dilation,
                groups,
            )
            # Replace the original weight with packed weight
            _insert_packed_weight_bias(
                gm, weight_node, bias_node, packed_weight, packed_bias
            )
    gm.graph.eliminate_dead_code()
    gm.graph.lint()
    gm.recompile()
    return gm


def prepack_weight_in_graph(gm: torch.fx.GraphModule):
    gm = _prepack_conv_weight(gm)
    return gm


def prepare_dequant_for_fusion(gm: torch.fx.GraphModule):
    # The pass decomposes the dequant node from:
    # graph 1:
    #            quant
    #      + - - - | - - - +
    #      |    dequant    |
    #      |    /     \    |
    #      |  node1  node2 |
    #      + - | - - - | - +
    #       quant   quant
    # into:
    # graph 2:
    #            quant
    #      + - - / - \ - - +
    #      |dequant dequant|
    #      |    |      |   |
    #      | node1 node2   |
    #      + - | - - - | - +
    #       quant   quant
    # In graph 1, the dequant node is shared by node1 and node2,
    # as a result, neither node1 nor node2 could form an int8
    # fusion pattern.
    # After the decomposition, the graph 2 could hit the int8
    # fusion pattern: dequant-node-quant, respectively for
    # node1 and node2.
    for node in gm.graph.nodes:
        if node.target == torch.ops.quantized_decomposed.dequantize_per_tensor:
            user_list = list(node.users)
            if user_list.__len__() > 1:
                # q_node, scale, zp, min, max, dtype
                assert (
                    node.all_input_nodes.__len__() == 3
                ), "we assume the dq per tensor node:{0} only has 3 input but get {1}".format(
                    node, node.all_input_nodes.__len__()
                )
                node_before_dq_node = node.all_input_nodes[0]
                for index in range(1, user_list.__len__()):
                    # step1: copy dq node to new node
                    user_node = user_list[index]
                    # step2: connect new dq node of input and output
                    with gm.graph.inserting_before(user_node):
                        new_dq_node = gm.graph.call_function(
                            torch.ops.quantized_decomposed.dequantize_per_tensor,
                            args=node.args,
                        )
                        new_dq_node.meta = copy.copy(node.meta)
                        user_node.replace_input_with(node, new_dq_node)

    gm.graph.lint()
    gm.recompile()
    return gm


def fuse_quantization(gm: torch.fx.GraphModule, example_inputs):
    # skip if gm is not a quantized graph module
    if not (is_quantized_graph_module(gm) and is_cpu_device(example_inputs)):
        return gm
    gm.graph.eliminate_dead_code()
    gm.recompile()

    gm = prepare_dequant_for_fusion(gm)
    # Fuse `quant_per_channel - weight` and replace the original fp32 weight with quantized one
    pre_quantize_weights(gm)

    # To store input shapes on the graph
    # Get shape by node.meta.get("tensor_meta").shape
    fake_mode = fake_mode_from_tensors(example_inputs)
    ShapeProp(gm, fake_mode=fake_mode).propagate(*example_inputs)

    # Fuse `dq - op (- post ops) - q` to quantized op
    gm = fuse_reference_quantized_conv(gm)

    # Reorder quantized weight to desired format for oneDNN kernel
    # After that, weight is a MKLDNN tensor and it replaces the original one in graph
    gm = prepack_weight_in_graph(gm)

    return gm


def fetch_attr(target: str, mod):
    target_atoms = target.split(".")
    attr_itr = mod
    for i, atom in enumerate(target_atoms):
        if not hasattr(attr_itr, atom):
            raise RuntimeError(
                f"Node referenced nonexistant target {'.'.join(target_atoms[:i])}"
            )
        attr_itr = getattr(attr_itr, atom)
    return attr_itr


def remove_identity(gm: torch.fx.GraphModule):
    """
    Removes all identity layers from the module.
    """

    class IdentityRemover(torch.fx.Transformer):
        def call_module(self, target, args, kwargs):
            if isinstance(self.submodules[target], nn.Identity):
                assert len(args) == 1
                return args[0]
            else:
                return super().call_module(target, args, kwargs)

    return IdentityRemover(gm).transform()


def fuse_conv_bn(gm: torch.fx.GraphModule, inplace=False):
    """
    Fuses Convolution/BN layers for inference purposes.
    """
    modules_patterns = [
        (torch.nn.Conv1d, torch.nn.BatchNorm1d),
        (torch.nn.Conv2d, torch.nn.BatchNorm2d),
        (torch.nn.Conv3d, torch.nn.BatchNorm3d),
    ]
    module_function_patterns = [
        (torch.nn.Conv1d, F.batch_norm),
        (torch.nn.Conv2d, F.batch_norm),
        (torch.nn.Conv3d, F.batch_norm),
    ]
    modules = dict(gm.named_modules())
    for pattern in modules_patterns:
        for node in gm.graph.nodes:
            if matches_module_pattern(pattern, node, modules):
                if len(node.args[0].users) > 1:  # Output of conv is used by other nodes
                    continue
                conv = modules[node.args[0].target]
                bn = modules[node.target]
                eval_mode = all(not n.training for n in [conv, bn])
                if not eval_mode:
                    continue
                if not bn.track_running_stats:
                    continue
                fused_conv = fuse_conv_bn_eval(conv, bn)
                replace_node_module(node.args[0], modules, fused_conv)
                node.replace_all_uses_with(node.args[0])
                gm.graph.erase_node(node)
    gm.graph.lint()
    for pattern in module_function_patterns:
        for node in gm.graph.nodes:
            if matches_module_function_pattern(pattern, node, modules):
                # TODO: support kwargs.
                if len(node.args) != 8:
                    continue
                conv = modules[node.args[0].target]
                bn_training = node.args[5]
                bn_eps = node.args[7]
                if conv.training or bn_training:
                    continue
                if type(bn_eps) is not float:
                    continue
                bn_args_is_constant = all(
                    n.op == "get_attr" and len(n.users) == 1 for n in node.args[1:5]
                )
                if not bn_args_is_constant:
                    continue
                bn_running_mean = fetch_attr(node.args[1].target, gm)
                bn_running_var = fetch_attr(node.args[2].target, gm)
                bn_weight = fetch_attr(node.args[3].target, gm)
                bn_bias = fetch_attr(node.args[4].target, gm)
                if bn_running_mean is None or bn_running_var is None:
                    continue
                fused_conv = copy.deepcopy(conv)
                fused_conv.weight, fused_conv.bias = fuse_conv_bn_weights(
                    fused_conv.weight,
                    fused_conv.bias,
                    bn_running_mean,
                    bn_running_var,
                    bn_eps,
                    bn_weight,
                    bn_bias,
                )
                replace_node_module(node.args[0], modules, fused_conv)
                node.replace_all_uses_with(node.args[0])
                gm.graph.erase_node(node)
    gm.graph.lint()
    gm.recompile()

    return gm


def _philox_rand_like_meta(input, seed, offset):
    return _prims.TensorMeta(input)


def _philox_rand_like(input, seed, offset):
    # placeholder only used in tracing
    return torch.rand_like(input)


class NormalizedLinearNode:
    def __init__(self, node: torch.fx.Node) -> None:
        assert node.op == "call_function"
        assert node.target in [torch.nn.functional.linear]
        self.node: torch.fx.Node = node

    def get_input(self) -> torch.fx.Node:
        if len(self.node.args) > 0:
            return self.node.args[0]
        else:
            return self.node.kwargs["input"]

    def get_weight(self) -> torch.fx.Node:
        if len(self.node.args) > 1:
            return self.node.args[1]
        else:
            return self.node.kwargs["weight"]

    def get_bias(self) -> torch.fx.Node:
        if len(self.node.args) > 2:
            return self.node.args[2]
        else:
            return self.node.kwargs["bias"] if "bias" in self.node.kwargs else None


class NormalizedMatmulNode:
    def __init__(self, node: torch.fx.Node) -> None:
        assert node.op == "call_function"
        assert node.target in [torch.bmm, torch.matmul]
        self.node: torch.fx.Node = node

    def get_input(self) -> torch.fx.Node:
        if len(self.node.args) > 0:
            return self.node.args[0]
        else:
            return self.node.kwargs["input"]

    def get_other(self) -> torch.fx.Node:
        if len(self.node.args) > 1:
            return self.node.args[1]
        else:
            return self.node.kwargs["other"]


def check_permute(node: torch.fx.Node):
    ranks = len(node.meta["tensor_meta"].shape)
    if len(node.args) > 3:
        permutation = [node.args[i] % ranks for i in range(1, ranks + 1)]
    elif (
        "permutation" in node.kwargs
        and node.kwargs["permutation"] is not None
        and len(node.kwargs["permutation"]) > 2
    ):
        permutation = [i % ranks for i in node.kwargs["permutation"]]
    else:
        return False
    allowed_permutation = list(range(ranks))
    allowed_permutation[-1] = ranks - 2
    allowed_permutation[-2] = ranks - 1
    return permutation == allowed_permutation


def sink_cat_after_pointwise(module: torch.fx.GraphModule) -> torch.fx.GraphModule:
    def one_user(node):
        users = list(node.users)
        return users[0] if len(users) == 1 else None

    def is_view(node):
        view = {"view"}
        return node.op == "call_method" and node.target in view

    def is_pointwise_unary(node):
        pointwise = {torch.relu, torch.tanh, "relu", "tanh"}
        return node.op in {"call_function", "call_method"} and node.target in pointwise

    g = module.graph
    for node in g.nodes:
        if node.op != "call_function" or node.target != torch.cat:
            continue

        cat_or_view = node
        while True:
            user = one_user(cat_or_view)
            if not user or not is_view(user):
                break
            cat_or_view = user

        if user and is_pointwise_unary(user):
            with g.inserting_before(node):

                def cat_args(tensors, dim):
                    return tensors, dim

                tensors, dim = cat_args(*node.args, **node.kwargs)
                new_tensors = [
                    g.create_node(user.op, user.target, args=(arg,), kwargs=user.kwargs)
                    for arg in tensors
                ]
                new_cat = g.create_node(
                    "call_function", torch.cat, args=(new_tensors, dim)
                )
                user.replace_all_uses_with(cat_or_view)
                node.replace_all_uses_with(new_cat)
                g.erase_node(user)
                g.erase_node(node)
    g.lint()
    module.recompile()
    return module


def linear_permute_fusion(module: torch.fx.GraphModule) -> torch.fx.GraphModule:
    for node in module.graph.nodes:
        if (
            node.op == "call_method"
            and node.target == "permute"
            and check_permute(node)
        ):
            if len(node.args) > 0:
                input_node = node.args[0]
            else:
                input_node = node.kwargs["input"]
            if (
                input_node.op == "call_function"
                and input_node.target == torch.nn.functional.linear
            ):
                normalized = NormalizedLinearNode(input_node)
                input = normalized.get_input()
                weight = normalized.get_weight()
                bias = normalized.get_bias()
                with module.graph.inserting_before(node):
                    fused_node = module.graph.call_function(
                        linear_transpose, args=(input, weight, bias)
                    )
                    node.replace_all_uses_with(fused_node)
                    module.graph.erase_node(node)
                    if len(input_node.users) == 0:
                        module.graph.erase_node(input_node)

    module.graph.lint()
    module.recompile()
    return module


# Y1 = X * W^T + bias
# Y2 = Y1.permute(0, 2, 1)
# ---->
# Y2 = (W * X^T + bias.unsqueeze(-1))^T
def linear_transpose(
    input: torch.Tensor, weight: torch.Tensor, bias: Optional[torch.Tensor]
) -> torch.Tensor:
    if bias is None:
        return torch.matmul(weight, input.transpose(-1, -2))
    return torch.matmul(weight, input.transpose(-1, -2)) + bias.unsqueeze(-1)


def permute_linear_fusion(module: torch.fx.GraphModule) -> torch.fx.GraphModule:
    for node in module.graph.nodes:
        if node.op == "call_function" and node.target == torch.nn.functional.linear:
            if len(node.args) > 0:
                input_node = node.args[0]
            else:
                input_node = node.kwargs["input"]
            if (
                input_node.op == "call_method"
                and input_node.target == "permute"
                and check_permute(input_node)
            ):
                normalized = NormalizedLinearNode(node)
                if len(input_node.args) > 0:
                    input = input_node.args[0]
                else:
                    input = input_node.kwargs["input"]
                weight = normalized.get_weight()
                bias = normalized.get_bias()
                with module.graph.inserting_before(node):
                    fused_node = module.graph.call_function(
                        transpose_linear, args=(input, weight, bias)
                    )
                    node.replace_all_uses_with(fused_node)
                    module.graph.erase_node(node)
                    if len(input_node.users) == 0:
                        module.graph.erase_node(input_node)

    module.graph.lint()
    module.recompile()
    return module


def permute_matmul_fusion(module: torch.fx.GraphModule) -> torch.fx.GraphModule:
    for node in module.graph.nodes:
        if node.op == "call_function" and (
            node.target == torch.bmm or node.target == torch.matmul
        ):
            normalized = NormalizedMatmulNode(node)
            input_A_node = normalized.get_input()
            input_B_node = normalized.get_other()
            input_A = input_A_node
            input_B = input_B_node
            Atrans = Btrans = False
            if (
                input_A_node.op == "call_method"
                and input_A_node.target == "permute"
                and check_permute(input_A_node)
            ):
                Atrans = True
                if len(input_A_node.args) > 0:
                    input_A = input_A_node.args[0]
                else:
                    input_A = input_A_node.kwargs["input"]

            if (
                input_B_node.op == "call_method"
                and input_B_node.target == "permute"
                and check_permute(input_B_node)
            ):
                Btrans = True
                if len(input_B_node.args) > 0:
                    input_B = input_B_node.args[0]
                else:
                    input_B = input_B_node.kwargs["input"]

            if Atrans or Btrans:
                with module.graph.inserting_before(node):
                    fused_node = module.graph.call_function(
                        transpose_matmul,
                        args=(input_A, input_B, Atrans, Btrans),
                    )
                node.replace_all_uses_with(fused_node)
                module.graph.erase_node(node)
                if Atrans and len(input_A_node.users) == 0:
                    module.graph.erase_node(input_A_node)
                if Btrans and len(input_B_node.users) == 0:
                    module.graph.erase_node(input_B_node)

    module.graph.lint()
    module.recompile()
    return module


# X1 = X.permute(0, 2, 1)
# Y1 = X1 * W1^T + bias1
# ---->
# Y2 = X1.transpose(-1, -2) * W1^T + bias1
def transpose_linear(
    input: torch.Tensor, weight: torch.Tensor, bias: Optional[torch.Tensor]
) -> torch.Tensor:
    if bias is None:
        return torch.matmul(input.transpose(-1, -2), weight.t())
    return torch.matmul(input.transpose(-1, -2), weight.t()) + bias


def transpose_matmul(A: torch.Tensor, B: torch.Tensor, Atrans: bool, Btrans: bool):
    if Atrans:
        A = A.transpose(-1, -2)
    if Btrans:
        B = B.transpose(-1, -2)
    return torch.matmul(A, B)


philox_rand_like = _prims._make_prim(
    schema="philox_rand_like(Tensor input, Tensor seed, SymInt offset) -> Tensor",
    return_type=_prims.RETURN_TYPE.NEW,
    meta=_philox_rand_like_meta,
    impl_aten=_philox_rand_like,
    doc="",
)


def _philox_seed_like_meta(x):
    return _prims.TensorMeta(_philox_seed_like(x))


def _philox_seed_like(x):
    # we need a tensor input here so AOT autograd properly captures this
    # with just a device input, this becomes a constant
    return torch.tensor(random.randrange(2**31), device=x.device, dtype=torch.int32)


philox_seed_like = _prims._make_prim(
    schema="philox_seed_like(Tensor other) -> Tensor",
    return_type=_prims.RETURN_TYPE.NEW,
    meta=_philox_seed_like_meta,
    impl_aten=_philox_seed_like,
    doc="",
)


def null_ref():
    return None


class PhiloxRandomState:
    next_offset = 0
    seed = {}
    last_tracer_ref = null_ref

    @classmethod
    def reset(cls, tracer=None):
        cls.next_offset = 0
        cls.seed = {}
        cls.last_tracer_ref = weakref.ref(tracer) if tracer is not None else null_ref

    @classmethod
    def get_seed_offset(cls, x):
        modes = torch.fx.experimental.proxy_tensor.get_torch_dispatch_modes()
        proxy_modes = [m for m in modes if isinstance(m, ProxyTorchDispatchMode)]
        if proxy_modes:
            tracer = proxy_modes[0].tracer
            if cls.last_tracer_ref() is not tracer:
                # tracer changed, need to reset state
                cls.reset(tracer)
        else:
            # no tracer, need to reset state
            cls.reset()

        device = x.device
        if device not in cls.seed:
            # Compute the seed just once per trace so that we pass fewer
            # things from forward to backward
            cls.seed[device] = philox_seed_like(x)

        seed = cls.seed[device]
        offset = cls.next_offset
        cls.next_offset += x.numel()
        return seed, offset


class LowmemDropout(torch.autograd.Function):
    @staticmethod
    def forward(ctx, x, p):
        ctx.p = p
        scale = float(1.0 / (1.0 - p))
        seed, offset = PhiloxRandomState.get_seed_offset(x)
        ctx.save_for_backward(seed)
        ctx.offset = offset
        bool_mask = philox_rand_like(x, seed, offset) > p
        return bool_mask.to(x.dtype) * x * scale

    @staticmethod
    def backward(ctx, grad_output):
        p = ctx.p
        scale = float(1.0 / (1.0 - p))
        (seed,) = ctx.saved_tensors
        bool_mask = philox_rand_like(grad_output, seed, ctx.offset) > p
        return bool_mask.to(grad_output.dtype) * grad_output * scale, None


@torch.fx.wrap
def lowmem_dropout(input, p=0.5, training=True, inplace=False):
    if isinstance(input, torch.fx.Proxy):
        # double check we don't FX trace this
        return input.tracer.create_proxy(
            "call_function",
            lowmem_dropout,
            (input, p, training),
            {},
        )
    if not training or p == 0:
        return input
    result = LowmemDropout.apply(input, p)
    if inplace:
        input.copy_(result)
    return result


@torch.fx.wrap
def rand_like(x, **kwargs):
    if isinstance(x, torch.fx.Proxy):
        # double check we don't FX trace this
        return x.tracer.create_proxy("call_function", rand_like, (x), kwargs)
    assert kwargs.get("device", x.device) == x.device
    seed, offset = PhiloxRandomState.get_seed_offset(x)
    return philox_rand_like(x, seed, offset).to(kwargs.get("dtype", torch.float32))


replacements = {torch.nn.functional.dropout: lowmem_dropout, torch.rand_like: rand_like}
# Keep track of any replacement functions that use triton random,
# so they can be avoided when fallback_random is set
replacements_using_triton_random = {lowmem_dropout, rand_like}

fallback_cpu_random = {torch.nn.functional.dropout}<|MERGE_RESOLUTION|>--- conflicted
+++ resolved
@@ -278,7 +278,6 @@
     return gm
 
 
-<<<<<<< HEAD
 def fuse_reference_quantized_conv_binary(gm: torch.fx.GraphModule):
     """
     For experiment
@@ -340,8 +339,15 @@
                 ), "weight's node should be dequantize_per_channel"
                 (qx, x_scale, x_zp, x_quant_min, x_quant_max, x_dtype) = x.args
                 (qw, w_scale, w_zp, w_axis, w_quant_min, w_quant_max, w_dtype) = w.args
-                if len(list(node.users)) != 1:
-                    # There are more than 1 users of this conv node, fail to fuse
+                if (
+                    len(list(node.users)) != 1
+                    or len(list(x.users)) != 1
+                    or len(list(w.users)) != 1
+                ):
+                    # Ensure met these criteria
+                    # 1. the conv node has only 1 user node
+                    # 2. the dequantize_per_tensor node as activation input of conv has only 1 user node
+                    # 3. the dequantize_per_channel node as weight input of conv has only 1 user node
                     continue
 
                 if list(node.users)[0].target is binary_post_op[0]:
@@ -351,19 +357,20 @@
                     if len(binary_post_op) > 1:
                         # Has unary op after binary op in the check pattern
                         if (
-                            list(binary_op_to_be_fused.users)[0].target
+                            len(list(binary_op_to_be_fused.users)) == 1
+                            and list(binary_op_to_be_fused.users)[0].target
                             is binary_post_op[1]
                         ):
-                            if len(list(binary_op_to_be_fused.users)) != 1:
-                                # There are more than 1 users of this binary op, fail to fuse
-                                continue
                             # Conv add ReLU
                             unary_op_to_be_fused = list(binary_op_to_be_fused.users)[0]
                             if (
-                                list(unary_op_to_be_fused.users)[0].target
+                                len(list(unary_op_to_be_fused.users)) != 1
+                                or list(unary_op_to_be_fused.users)[0].target
                                 != quantize_per_tensor
                             ):
-                                # Not meet fusion pattern: the op after unary_op is not quantize_per_tensor
+                                # Ensure met these criteria
+                                # 1. unary_op_to_be_fused has 1 user node.
+                                # 2. this user node should be quant per tensor.
                                 continue
                             has_unary_op_fused_after_binary_op = True
                             quant_per_tensor_node = list(unary_op_to_be_fused.users)[0]
@@ -373,10 +380,13 @@
                     else:
                         # Only Binary op to check of pattern
                         if (
-                            list(binary_op_to_be_fused.users)[0].target
+                            len(list(binary_op_to_be_fused.users)) != 1
+                            or list(binary_op_to_be_fused.users)[0].target
                             != quantize_per_tensor
                         ):
-                            # Not meet fusion pattern: the op after unary_op is not quantize_per_tensor
+                            # Ensure met these criteria
+                            # 1. the binary post op should only has 1 user node.
+                            # 2. this user node should be quant per tensor.
                             continue
                         quant_per_tensor_node = list(binary_op_to_be_fused.users)[0]
                 else:
@@ -392,10 +402,13 @@
                 extra_input_node = binary_op_to_be_fused.all_input_nodes[
                     extra_input_node_idx
                 ]
-                if extra_input_node.target is not dequantize_per_tensor:
-                    print(
-                        "oneDNN 2.X version conv add fuison, requires extra input node has fake quant inserted"
-                    )
+                if (
+                    len(list(extra_input_node.users)) != 1
+                    or extra_input_node.target is not dequantize_per_tensor
+                ):
+                    # Ensure met these criteria
+                    # 1. Extra input node has only 1 user node.
+                    # 2. Extra input node is a dequant per tensor node.
                     continue
                 (
                     qaccum,
@@ -459,10 +472,7 @@
     return gm
 
 
-def packed_reference_quantized_conv(gm: torch.fx.GraphModule):
-=======
 def fuse_single_reference_quantized_conv(gm: torch.fx.GraphModule):
->>>>>>> abaf5552
     """
     Single reference conv without post op fusion
     Replace pattern:
@@ -563,12 +573,8 @@
 
 def fuse_reference_quantized_conv(gm: torch.fx.GraphModule):
     gm = fuse_reference_quantized_conv_unary(gm)
-<<<<<<< HEAD
     gm = fuse_reference_quantized_conv_binary(gm)
-    gm = packed_reference_quantized_conv(gm)
-=======
     gm = fuse_single_reference_quantized_conv(gm)
->>>>>>> abaf5552
     return gm
 
 
