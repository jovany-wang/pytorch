--- conflicted
+++ resolved
@@ -41,49 +41,6 @@
     )
 
 
-def make_buffer_reuse(old, new, del_func, declare, ending, as_strided):
-    assert old.get_dtype() == new.get_dtype()
-    del_line = ""
-    if old.get_name() not in V.graph.get_output_names():
-        del_line = del_func(old.get_name())
-    if old.get_size() == new.get_size() and old.get_stride() == new.get_stride():
-        return f"{declare}{new.get_name()} = {old.get_name()}{del_line}{ending}"
-
-    return (
-        f"{declare}{new.get_name()} = {as_strided}({old.get_name()}, "
-        f"{V.graph.wrapper_code.codegen_shape_tuple(new.get_size())}, "
-        f"{V.graph.wrapper_code.codegen_shape_tuple(new.get_stride())}){del_line}{ending}"
-    )
-
-
-def make_buffer_allocation(buffer):
-    device = buffer.get_device()
-    dtype = buffer.get_dtype()
-    shape = tuple(buffer.get_size())
-    stride = tuple(buffer.get_stride())
-    return (
-        f"{buffer.get_name()} = empty_strided("
-        f"{V.graph.wrapper_code.codegen_shape_tuple(shape)}, "
-        f"{V.graph.wrapper_code.codegen_shape_tuple(stride)}, "
-        f"device='{device.type}', dtype={dtype})"
-    )
-
-
-def make_cpp_buffer_allocation(buffer):
-    from .cpp import DTYPE_TO_ATEN
-
-    # TODO: map layout and device here
-    dtype = buffer.get_dtype()
-    shape = tuple(buffer.get_size())
-    stride = tuple(buffer.get_stride())
-    return (
-        f"auto {buffer.get_name()} = at::empty_strided("
-        f"{V.graph.wrapper_code.codegen_shape_tuple(shape)}, "
-        f"{V.graph.wrapper_code.codegen_shape_tuple(stride)}, "
-        f"{DTYPE_TO_ATEN[dtype]}); "
-    )
-
-
 class MemoryPlanningState:
     def __init__(self):
         super().__init__()
@@ -118,7 +75,10 @@
     pass
 
 
+@dataclasses.dataclass
 class MemoryPlanningLine:
+    wrapper: "WrapperCodeGen"
+
     def plan(self, state: MemoryPlanningState) -> "MemoryPlanningLine":
         """First pass to find reuse"""
         return self
@@ -134,41 +94,21 @@
 
     def plan(self, state: MemoryPlanningState):
         if self.node.get_name() in V.graph.removed_buffers:
-            return NullLine()
+            return NullLine(self.wrapper)
 
         # try to reuse a recently freed buffer
         key = buffer_reuse_key(self.node)
         if key in state:
             free_line = state.pop(key)
             free_line.is_reused = True
-            return ReuseLine(free_line.node, self.node)
+            return ReuseLine(self.wrapper, free_line.node, self.node)
 
         return self
 
     def codegen(self, code: IndentedBuffer):
         assert self.node.get_name() not in V.graph.removed_buffers
-        code.writeline(make_buffer_allocation(self.node))
-
-
-@dataclasses.dataclass
-class CppAllocateLine(AllocateLine):
-    def plan(self, state: MemoryPlanningState):
-        if self.node.get_name() in V.graph.removed_buffers:
-            return NullLine()
-
-        # try to reuse a recently freed buffer
-        key = buffer_reuse_key(self.node)
-
-        if key in state:
-            free_line = state.pop(key)
-            free_line.is_reused = True
-            return CppReuseLine(free_line.node, self.node)
-
-        return self
-
-    def codegen(self, code: IndentedBuffer):
-        assert self.node.get_name() not in V.graph.removed_buffers
-        code.writeline(make_cpp_buffer_allocation(self.node))
+        line = self.wrapper.make_buffer_allocation(self.node)
+        code.writeline(line)
 
 
 @dataclasses.dataclass
@@ -179,25 +119,14 @@
     def plan(self, state: MemoryPlanningState):
         assert not self.is_reused
         if self.node.get_name() in V.graph.removed_buffers:
-            return NullLine()
+            return NullLine(self.wrapper)
         state.push(buffer_reuse_key(self.node), self)
         return self
 
     def codegen(self, code: IndentedBuffer):
         assert self.node.get_name() not in V.graph.removed_buffers
         if not self.is_reused:
-            code.writeline(f"del {self.node.get_name()}")
-
-
-@dataclasses.dataclass
-class CppFreeIfNotReusedLine(FreeIfNotReusedLine):
-    node: ir.Buffer
-    is_reused: bool = False
-
-    def codegen(self, code: IndentedBuffer):
-        assert (self.node.get_name()) not in V.graph.removed_buffers
-        if not self.is_reused:
-            code.writeline(f"{self.node.get_name()}.reset();")
+            code.writeline(self.wrapper.make_buffer_free(self.node))
 
 
 @dataclasses.dataclass
@@ -214,51 +143,11 @@
         assert self.node.get_name() not in V.graph.removed_buffers
         assert self.reused_as.get_name() not in V.graph.removed_buffers
         code.writeline(
-            make_buffer_reuse(
+            self.wrapper.make_buffer_reuse(
                 self.node,
                 self.reused_as,
-                del_func=lambda name: f"; del {name}",
-                declare="",
-                ending="",
-                as_strided="as_strided",
-            )
-            + "  # reuse"
-        )
-
-
-@dataclasses.dataclass
-class CppReuseLine(ReuseLine):
-    node: ir.Buffer
-    reused_as: ir.Buffer
-
-    def codegen(self, code: IndentedBuffer):
-        assert self.node.get_name() not in V.graph.removed_buffers
-        assert self.reused_as.get_name() not in V.graph.removed_buffers
-        code.writeline(
-            make_buffer_reuse(
-                self.node,
-                self.reused_as,
-                del_func=lambda name: f"; {name}.reset()",
-                declare="auto ",
-                ending=";",
-                as_strided="at::as_strided",
-            )
-            + "  // reuse"
-        )
-
-
-@dataclasses.dataclass
-class FreeLine(MemoryPlanningLine):
-    node: ir.Buffer
-
-    def plan(self, state: MemoryPlanningState):
-        if self.node.get_name() in V.graph.removed_buffers:
-            return NullLine()
-        return self
-
-    def codegen(self, code: IndentedBuffer):
-        assert self.node.get_name() not in V.graph.removed_buffers
-        code.writeline(f"del {self.node.get_name()}")
+            )
+        )
 
 
 class NullLine(MemoryPlanningLine):
@@ -281,7 +170,8 @@
         self.need_seed = False
         self.declare = ""
         self.ending = ""
-        self.as_strided = "as_strided"
+        self.comment = "#"
+        self.namespace = ""
 
         self.set_header()
         self.write_prefix()
@@ -388,99 +278,11 @@
     def next_kernel_suffix(self):
         return f"{next(self._names_iter)}"
 
-    def write_allocate_line(self, buffer):
-        self.writeline(AllocateLine(buffer))
-
-    def get_deferred_line(self, name, layout):
-        return DeferredLine(
-            name, f"{name} = {layout.view.codegen_reference()}  # alias"
-        )
-
-    def codegen_allocation(self, buffer):
-        name = buffer.get_name()
-        if name in V.graph.removed_buffers or name in self.allocated:
-            return
-        self.allocated.add(name)
-        if isinstance(
-            buffer,
-            (ir.ExternKernelAlloc, ir.MultiOutput),
-        ):
-            return
-
-        layout = buffer.get_layout()
-        if isinstance(layout, ir.MutationLayout):
-            return
-        if isinstance(layout, ir.AliasedLayout):
-            assert isinstance(layout.view, ir.ReinterpretView)
-            if not layout.maybe_guard_aligned():
-                V.graph.unaligned_buffers.add(name)
-            self.codegen_allocation(layout.view.data)
-            allocation = self.get_deferred_line(name, layout)
-            self.writeline(allocation)
-            return
-
-        self.write_allocate_line(buffer)
-
-    def write_del_line(self, name):
-        self.writeline(f"del {name}")
-
-    def write_free_if_not_reused_line(self, buffer):
-        self.writeline(FreeIfNotReusedLine(buffer))
-
-    def codegen_free(self, buffer):
-        name = buffer.get_name()
-
-        # can be freed but not reused
-        if isinstance(buffer, ir.InputBuffer):
-            self.write_del_line(name)
-            return
-
-        if not self.can_reuse(buffer):
-            return
-        self.freed.add(name)
-
-        layout = buffer.get_layout()
-        if isinstance(layout, (ir.AliasedLayout, ir.MultiOutputLayout)):
-            self.write_del_line(name)
-            return
-
-        self.write_free_if_not_reused_line(buffer)
-
-    def can_reuse(self, buffer):
-        name = buffer.get_name()
-        if (
-            name in V.graph.removed_buffers
-            or name in V.graph.graph_inputs
-            or name in V.graph.constants
-            or name in self.freed
-        ):
-            return False
-        return True
-
-    def did_reuse(self, buffer, reused_buffer):
-        # Check whether a given buffer was reused by a possible reuser in the wrapper codegen
-        # Can be consulted from inside ir codegen, e.g. to determine whether a copy is needed
-        return (
-            buffer.get_name() in self.reuses
-            and self.reuses[buffer.get_name()] == reused_buffer.get_name()
-        )
-
-    def write_reuse_line(self, input_buffer, output_buffer):
-        self.writeline(ReuseLine(input_buffer, output_buffer))
-
-    def codegen_inplace_reuse(self, input_buffer, output_buffer):
-        assert buffer_reuse_key(input_buffer) == buffer_reuse_key(output_buffer)
-        self.codegen_allocation(input_buffer)
-        self.freed.add(input_buffer.get_name())
-        self.allocated.add(output_buffer.get_name())
-        self.reuses[output_buffer.get_name()] = input_buffer.get_name()
-        self.write_reuse_line(input_buffer, output_buffer)
-
     def codegen_cuda_device_guard_enter(self, device_idx):
-        self.lines.append(EnterCudaDeviceContextManagerLine(device_idx))
+        self.writeline(EnterCudaDeviceContextManagerLine(device_idx))
 
     def codegen_cuda_device_guard_exit(self):
-        self.lines.append(ExitCudaDeviceContextManagerLine())
+        self.writeline(ExitCudaDeviceContextManagerLine())
 
     def generate_return(self, output_refs):
         if output_refs:
@@ -759,6 +561,114 @@
     def enter_context(self, ctx):
         self.lines.append(LineContext(ctx))
 
+    # The following methods are for memory management
+    def make_buffer_allocation(self, buffer):
+        device = buffer.get_device()
+        dtype = buffer.get_dtype()
+        shape = tuple(buffer.get_size())
+        stride = tuple(buffer.get_stride())
+        return (
+            f"{buffer.get_name()} = empty_strided("
+            f"{self.codegen_shape_tuple(shape)}, "
+            f"{self.codegen_shape_tuple(stride)}, "
+            f"device='{device.type}', dtype={dtype})"
+        )
+
+    def make_buffer_free(self, buffer):
+        return f"del {buffer.get_name()}"
+
+    def make_buffer_reuse(self, old, new):
+        assert old.get_dtype() == new.get_dtype()
+        del_line = ""
+        if old.get_name() not in V.graph.get_output_names():
+            del_line = f"; {self.make_buffer_free(old)}"
+        if old.get_size() == new.get_size() and old.get_stride() == new.get_stride():
+            return f"{self.declare}{new.get_name()} = {old.get_name()}{del_line}  {self.comment} reuse"
+
+        return (
+            f"{self.declare}{new.get_name()} = {self.namespace}as_strided({old.get_name()}, "
+            f"{self.codegen_shape_tuple(new.get_size())}, "
+            f"{self.codegen_shape_tuple(new.get_stride())}){del_line}  {self.comment} reuse"
+        )
+
+    def codegen_deferred_allocation(self, name, layout):
+        self.writeline(
+            DeferredLine(
+                name,
+                f"{self.declare}{name} = {layout.view.codegen_reference()}{self.ending}  {self.comment} alias",
+            )
+        )
+
+    def codegen_allocation(self, buffer):
+        name = buffer.get_name()
+        if name in V.graph.removed_buffers or name in self.allocated:
+            return
+        self.allocated.add(name)
+        if isinstance(
+            buffer,
+            (ir.ExternKernelAlloc, ir.MultiOutput),
+        ):
+            return
+
+        layout = buffer.get_layout()
+        if isinstance(layout, ir.MutationLayout):
+            return
+        if isinstance(layout, ir.AliasedLayout):
+            assert isinstance(layout.view, ir.ReinterpretView)
+            if not layout.maybe_guard_aligned():
+                V.graph.unaligned_buffers.add(name)
+            self.codegen_allocation(layout.view.data)
+            self.codegen_deferred_allocation(name, layout)
+            return
+
+        self.writeline(AllocateLine(self, buffer))
+
+    def codegen_free(self, buffer):
+        name = buffer.get_name()
+
+        # can be freed but not reused
+        if isinstance(buffer, ir.InputBuffer):
+            self.writeline(self.make_buffer_free(buffer))
+            return
+
+        if not self.can_reuse(buffer):
+            return
+        self.freed.add(name)
+
+        layout = buffer.get_layout()
+        if isinstance(layout, (ir.AliasedLayout, ir.MultiOutputLayout)):
+            self.writeline(self.make_buffer_free(buffer))
+            return
+
+        self.writeline(FreeIfNotReusedLine(self, buffer))
+
+    def can_reuse(self, buffer):
+        name = buffer.get_name()
+        if (
+            name in V.graph.removed_buffers
+            or name in V.graph.graph_inputs
+            or name in V.graph.constants
+            or name in self.freed
+        ):
+            return False
+        return True
+
+    def did_reuse(self, buffer, reused_buffer):
+        # Check whether a given buffer was reused by a possible reuser in the wrapper codegen
+        # Can be consulted from inside ir codegen, e.g. to determine whether a copy is needed
+        return (
+            buffer.get_name() in self.reuses
+            and self.reuses[buffer.get_name()] == reused_buffer.get_name()
+        )
+
+    def codegen_inplace_reuse(self, input_buffer, output_buffer):
+        assert buffer_reuse_key(input_buffer) == buffer_reuse_key(output_buffer)
+        self.codegen_allocation(input_buffer)
+        self.freed.add(input_buffer.get_name())
+        self.allocated.add(output_buffer.get_name())
+        self.reuses[output_buffer.get_name()] = input_buffer.get_name()
+        self.writeline(ReuseLine(self, input_buffer, output_buffer))
+
 
 class CppWrapperCodeGen(WrapperCodeGen):
     """
@@ -773,7 +683,8 @@
         self._call_func_id = next(CppWrapperCodeGen.call_func_id)
         self.declare = "auto "
         self.ending = ";"
-        self.as_strided = "at::as_strided"
+        self.comment = "//"
+        self.namespace = "at::"
 
     def seed(self):
         """
@@ -858,25 +769,6 @@
     def generate(self):
         self.write_wrapper_decl()
         return super().generate()
-
-    def write_allocate_line(self, buffer):
-        self.writeline(CppAllocateLine(buffer))
-
-    def write_del_line(self, name):
-        self.writeline(f"{name}.reset();")
-        return
-
-    def write_free_if_not_reused_line(self, buffer):
-        self.writeline(CppFreeIfNotReusedLine(buffer))
-        return
-
-    def write_reuse_line(self, input_buffer, output_buffer):
-        self.writeline(CppReuseLine(input_buffer, output_buffer))
-
-    def get_deferred_line(self, name, layout):
-        return DeferredLine(
-            name, f"auto {name} = {layout.view.codegen_reference()};  // alias"
-        )
 
     def get_kernel_path(self, code):
         from ..codecache import pick_vec_isa
@@ -978,8 +870,6 @@
             return f"{{{parts[0]}, }}"
         return f"{{{', '.join(parts)}}}"
 
-<<<<<<< HEAD
-=======
     def make_buffer_free(self, buffer):
         return f"{buffer.get_name()}.reset();"
 
@@ -1002,7 +892,6 @@
             f"{DTYPE_TO_ATEN[dtype]}){self.ending}"
         )
 
->>>>>>> 867b07b4
 
 class CppAotWrapperCodeGen(CppWrapperCodeGen):
     """
