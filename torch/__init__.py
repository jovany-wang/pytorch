
r"""
The torch package contains data structures for multi-dimensional
tensors and defines mathematical operations over these tensors.
Additionally, it provides many utilities for efficient serialization of
Tensors and arbitrary types, and other useful utilities.

It has a CUDA counterpart, that enables you to run your tensor computations
on an NVIDIA GPU with compute capability >= 3.0.
"""

import math
import os
import sys
import platform
import textwrap
import ctypes
import inspect
if sys.version_info < (3,):
    raise Exception("Python 2 has reached end-of-life and is no longer supported by PyTorch.")

from ._utils import _import_dotted_name, classproperty
from ._utils_internal import get_file_path, prepare_multiprocessing_environment, \
    USE_RTLD_GLOBAL_WITH_LIBTORCH, USE_GLOBAL_DEPS
# TODO(torch_deploy) figure out how to freeze version.py in fbcode build
if sys.executable == 'torch_deploy':
    __version__ = "torch-deploy-1.8"
else:
    from .torch_version import __version__ as __version__

from ._six import string_classes as _string_classes

from typing import Any, Callable, Dict, Optional, Set, Type, TYPE_CHECKING, Union
import builtins

__all__ = [
    'typename', 'is_tensor', 'is_storage', 'set_default_tensor_type',
    'set_default_device',
    'set_rng_state', 'get_rng_state', 'manual_seed', 'initial_seed', 'seed',
    'save', 'load', 'set_printoptions', 'chunk', 'split', 'stack', 'matmul',
    'no_grad', 'enable_grad', 'rand', 'randn', 'inference_mode',
    'DoubleStorage', 'FloatStorage', 'LongStorage', 'IntStorage',
    'ShortStorage', 'CharStorage', 'ByteStorage', 'BoolStorage',
    'TypedStorage', 'UntypedStorage',
    'DoubleTensor', 'FloatTensor', 'LongTensor', 'IntTensor',
    'ShortTensor', 'CharTensor', 'ByteTensor', 'BoolTensor', 'Tensor',
    'lobpcg', 'use_deterministic_algorithms',
    'are_deterministic_algorithms_enabled',
    'is_deterministic_algorithms_warn_only_enabled',
    'set_deterministic_debug_mode', 'get_deterministic_debug_mode',
    'set_float32_matmul_precision', 'get_float32_matmul_precision',
    'set_warn_always', 'is_warn_always_enabled', 'SymInt', 'SymFloat',
    'SymBool', 'sym_not',
    'sym_int', 'sym_float', 'sym_max', 'sym_min', 'compile', 'vmap'
]

################################################################################
# Load the extension module
################################################################################

if sys.platform == 'win32':
    pfiles_path = os.getenv('ProgramFiles', 'C:\\Program Files')
    py_dll_path = os.path.join(sys.exec_prefix, 'Library', 'bin')
    th_dll_path = os.path.join(os.path.dirname(__file__), 'lib')

    # When users create a virtualenv that inherits the base environment,
    # we will need to add the corresponding library directory into
    # DLL search directories. Otherwise, it will rely on `PATH` which
    # is dependent on user settings.
    if sys.exec_prefix != sys.base_exec_prefix:
        base_py_dll_path = os.path.join(sys.base_exec_prefix, 'Library', 'bin')
    else:
        base_py_dll_path = ''

    dll_paths = list(filter(os.path.exists, [th_dll_path, py_dll_path, base_py_dll_path]))

    if all([not os.path.exists(os.path.join(p, 'nvToolsExt64_1.dll')) for p in dll_paths]):
        nvtoolsext_dll_path = os.path.join(
            os.getenv('NVTOOLSEXT_PATH', os.path.join(pfiles_path, 'NVIDIA Corporation', 'NvToolsExt')), 'bin', 'x64')
    else:
        nvtoolsext_dll_path = ''

    from .version import cuda as cuda_version
    import glob
    if cuda_version and all([not glob.glob(os.path.join(p, 'cudart64*.dll')) for p in dll_paths]):
        cuda_version_1 = cuda_version.replace('.', '_')
        cuda_path_var = 'CUDA_PATH_V' + cuda_version_1
        default_path = os.path.join(pfiles_path, 'NVIDIA GPU Computing Toolkit', 'CUDA', 'v' + cuda_version)
        cuda_path = os.path.join(os.getenv(cuda_path_var, default_path), 'bin')
    else:
        cuda_path = ''

    dll_paths.extend(filter(os.path.exists, [nvtoolsext_dll_path, cuda_path]))

    kernel32 = ctypes.WinDLL('kernel32.dll', use_last_error=True)
    with_load_library_flags = hasattr(kernel32, 'AddDllDirectory')
    prev_error_mode = kernel32.SetErrorMode(0x0001)

    kernel32.LoadLibraryW.restype = ctypes.c_void_p
    if with_load_library_flags:
        kernel32.AddDllDirectory.restype = ctypes.c_void_p
        kernel32.LoadLibraryExW.restype = ctypes.c_void_p

    for dll_path in dll_paths:
        if sys.version_info >= (3, 8):
            os.add_dll_directory(dll_path)
        elif with_load_library_flags:
            res = kernel32.AddDllDirectory(dll_path)
            if res is None:
                err = ctypes.WinError(ctypes.get_last_error())
                err.strerror += f' Error adding "{dll_path}" to the DLL directories.'
                raise err

    try:
        ctypes.CDLL('vcruntime140.dll')
        ctypes.CDLL('msvcp140.dll')
        ctypes.CDLL('vcruntime140_1.dll')
    except OSError:
        print('''Microsoft Visual C++ Redistributable is not installed, this may lead to the DLL load failure.
                 It can be downloaded at https://aka.ms/vs/16/release/vc_redist.x64.exe''')

    dlls = glob.glob(os.path.join(th_dll_path, '*.dll'))
    path_patched = False
    for dll in dlls:
        is_loaded = False
        if with_load_library_flags:
            res = kernel32.LoadLibraryExW(dll, None, 0x00001100)
            last_error = ctypes.get_last_error()
            if res is None and last_error != 126:
                err = ctypes.WinError(last_error)
                err.strerror += f' Error loading "{dll}" or one of its dependencies.'
                raise err
            elif res is not None:
                is_loaded = True
        if not is_loaded:
            if not path_patched:
                os.environ['PATH'] = ';'.join(dll_paths + [os.environ['PATH']])
                path_patched = True
            res = kernel32.LoadLibraryW(dll)
            if res is None:
                err = ctypes.WinError(ctypes.get_last_error())
                err.strerror += f' Error loading "{dll}" or one of its dependencies.'
                raise err

    kernel32.SetErrorMode(prev_error_mode)


def _preload_cuda_deps():
    """ Preloads cudnn/cublas deps if they could not be found otherwise """
    # Should only be called on Linux if default path resolution have failed
    assert platform.system() == 'Linux', 'Should only be called on Linux'
    for path in sys.path:
        nvidia_path = os.path.join(path, 'nvidia')
        if not os.path.exists(nvidia_path):
            continue
        cublas_path = os.path.join(nvidia_path, 'cublas', 'lib', 'libcublas.so.11')
        cudnn_path = os.path.join(nvidia_path, 'cudnn', 'lib', 'libcudnn.so.8')
        if not os.path.exists(cublas_path) or not os.path.exists(cudnn_path):
            continue
        break

    ctypes.CDLL(cublas_path)
    ctypes.CDLL(cudnn_path)


# See Note [Global dependencies]
def _load_global_deps():
    if sys.executable == 'torch_deploy' or platform.system() == 'Windows':
        return

    lib_name = 'libtorch_global_deps' + ('.dylib' if platform.system() == 'Darwin' else '.so')
    here = os.path.abspath(__file__)
    lib_path = os.path.join(os.path.dirname(here), 'lib', lib_name)

    try:
        ctypes.CDLL(lib_path, mode=ctypes.RTLD_GLOBAL)
    except OSError as err:
        # Can only happen of wheel with cublas as PYPI deps
        # As PyTorch is not purelib, but nvidia-cublas-cu11 is
        if 'libcublas.so.11' not in err.args[0]:
            raise err
        _preload_cuda_deps()
        ctypes.CDLL(lib_path, mode=ctypes.RTLD_GLOBAL)


if (USE_RTLD_GLOBAL_WITH_LIBTORCH or os.getenv('TORCH_USE_RTLD_GLOBAL')) and \
        (sys.executable == "torch_deploy" or platform.system() != 'Windows'):
    # Do it the hard way.  You might want to load libtorch with RTLD_GLOBAL in a
    # few circumstances:
    #
    #   1. You're in a build environment (e.g., fbcode) where
    #      libtorch_global_deps is not available, but you still need
    #      to get mkl to link in with RTLD_GLOBAL or it will just
    #      not work.
    #
    #   2. You're trying to run PyTorch under UBSAN and you need
    #      to ensure that only one copy of libtorch is loaded, so
    #      vptr checks work properly
    #
    # If you're using this setting, you must verify that all the libraries
    # you load consistently use the same libstdc++, or you may have
    # mysterious segfaults.
    #
    old_flags = sys.getdlopenflags()
    sys.setdlopenflags(os.RTLD_GLOBAL | os.RTLD_LAZY)
    from torch._C import *  # noqa: F403
    sys.setdlopenflags(old_flags)
    del old_flags

else:
    # Easy way.  You want this most of the time, because it will prevent
    # C++ symbols from libtorch clobbering C++ symbols from other
    # libraries, leading to mysterious segfaults.
    #
    # If building in an environment where libtorch_global_deps isn't available
    # like parts of fbsource, but where RTLD_GLOBAL causes segfaults, you will
    # want USE_RTLD_GLOBAL_WITH_LIBTORCH = False and USE_GLOBAL_DEPS = False
    #
    # See Note [Global dependencies]
    if USE_GLOBAL_DEPS:
        _load_global_deps()
    from torch._C import *  # noqa: F403

# Appease the type checker; ordinarily this binding is inserted by the
# torch._C module initialization code in C
if TYPE_CHECKING:
    import torch._C as _C

class SymInt:
    """
    Like an int (including magic methods), but redirects all operations on the
    wrapped node. This is used in particular to symbolically record operations
    in the symbolic shape workflow.
    """

    def __init__(self, node):
        # This field MUST be named node; C++ binding code assumes that this
        # class has a field named node that stores SymNode
        self.node = node

    def __bool__(self):
        return self.node.bool_()

    def __int__(self):
        return self.node.int_()

    # Magic methods installed by torch.fx.experimental.symbolic_shapes

    def __eq__(self, other: object) -> builtins.bool:
        raise AssertionError("type stub not overridden")

    def __lt__(self, other) -> builtins.bool:
        raise AssertionError("type stub not overridden")

    def __gt__(self, other) -> builtins.bool:
        raise AssertionError("type stub not overridden")

    def __le__(self, other) -> builtins.bool:
        raise AssertionError("type stub not overridden")

    def __ge__(self, other) -> builtins.bool:
        raise AssertionError("type stub not overridden")

    def __sym_max__(self, other):
        raise AssertionError("type stub not overridden")

    def __sym_min__(self, other):
        raise AssertionError("type stub not overridden")

    def __sym_float__(self):
        raise AssertionError("type stub not overridden")

    def __repr__(self):
        return str(self.node)

class SymFloat:
    """
    Like an float (including magic methods), but redirects all operations on the
    wrapped node. This is used in particular to symbolically record operations
    in the symbolic shape workflow.
    """

    def __init__(self, node):
        from torch.fx.experimental.symbolic_shapes import SymNode
        assert isinstance(node, SymNode)
        # This field MUST be named node; C++ binding code assumes that this
        # class has a field named node that stores SymNode
        self.node = node

    def __bool__(self):
        return self.node.bool_()

    # Magic methods installed by torch.fx.experimental.symbolic_shapes

    def __eq__(self, other: object) -> builtins.bool:
        raise AssertionError("type stub not overridden")

    def __lt__(self, other) -> builtins.bool:
        raise AssertionError("type stub not overridden")

    def __gt__(self, other) -> builtins.bool:
        raise AssertionError("type stub not overridden")

    def __le__(self, other) -> builtins.bool:
        raise AssertionError("type stub not overridden")

    def __ge__(self, other) -> builtins.bool:
        raise AssertionError("type stub not overridden")

    def __sym_max__(self, other):
        raise AssertionError("type stub not overridden")

    def __sym_min__(self, other):
        raise AssertionError("type stub not overridden")

    def __repr__(self):
        return self.node.str()

<<<<<<< HEAD
    # For BC; direct access of node is OK too
    def get_pyobj(self):
        return self.node

class SymBool:
    """
    Like an bool (including magic methods), but redirects all operations on the
    wrapped node. This is used in particular to symbolically record operations
    in the symbolic shape workflow.

    Unlike regular bools, regular boolean operators will force extra guards instead
    of symbolically evaluate.  Use the bitwise operators instead to handle this.
    """

    def __init__(self, node):
        from torch.fx.experimental.symbolic_shapes import SymNode
        assert isinstance(node, SymNode)
        # This field MUST be named node; C++ binding code assumes that this
        # class has a field named node that stores SymNode
        self.node = node

    def __bool__(self):
        return self.node.bool_()

    # Magic methods installed by torch.fx.experimental.symbolic_shapes
    def __and__(self, other) -> "SymBool":
        raise AssertionError("type stub not overridden")

    def __or__(self, other) -> "SymBool":
        raise AssertionError("type stub not overridden")

    # We very carefully define __sym_not__, and not a number of other
    # plausible alternatives:
    #
    #   - We do not override __not__ because this is not a real magic
    #     method; you cannot override the meaning of the not builtin in
    #     Python.  We use the name 'sym_not' to clarify that in user code you
    #     cannot use the builtin not or operator.not_ or operator.__not__ and
    #     hit this magic method; you must use our custom sym_not operator.
    #
    #   - We do not override the __invert__ method because SymBool is
    #     meant to be usable in situations where bool is expected.  However,
    #     bitwise negation ~a does the wrong thing with booleans (because
    #     bool is a subclass of int, so ~1 = -2 which is not falseish.)
    #     This would be a giant footgun, so we get around it by defining
    #     our own operator.  Note that bitwise and/or do the right thing,
    #     so we reuse the conventional operators there for readability.
    #
    def __sym_not__(self) -> "SymBool":
        raise AssertionError("type stub not overridden")

    def __repr__(self):
        return self.node.str()

    # For BC; direct access of node is OK too
    def get_pyobj(self):
        return self.node

def sym_not(a):
    r""" SymInt-aware utility for logical negation.

    Args:
        a (SymBool or bool): Object to negate
    """
    if hasattr(a, '__sym_not__'):
        return a.__sym_not__()
    return not a

=======
>>>>>>> 24f482b4
def sym_float(a):
    r""" SymInt-aware utility for float casting.

    Args:
        a (SymInt, SymFloat, or object): Object to cast
    """
    if isinstance(a, SymFloat):
        return a
    elif hasattr(a, '__sym_float__'):
        return a.__sym_float__()
    return py_float(a)  # type: ignore[operator]

# Drop in replacement for math.floor/ceil.  Actually, math.floor/ceil
# directly usable, but this has a more relaxed type signature for mypy
# (mypy requires SupportFloat which is too strict)
def _sym_floor(x):
    return math.floor(x)  # type: ignore[type]

def _sym_ceil(x):
    return math.ceil(x)  # type: ignore[type]

def sym_int(a):
    r""" SymInt-aware utility for int casting.

    Args:
        a (SymInt, SymFloat, or object): Object to cast
    """
    if isinstance(a, SymInt):
        return a
    elif isinstance(a, SymFloat):
        return _sym_floor(a) if a > 0 else _sym_ceil(a)
    return py_int(a)  # type: ignore[operator]

def sym_max(a, b):
    """ SymInt-aware utility for max()."""
    if isinstance(a, (SymInt, SymFloat)):
        return a.__sym_max__(b)
    elif isinstance(b, (SymInt, SymFloat)):
        return b.__sym_max__(a)
    return builtins.max(a, b)  # type: ignore[operator]

def sym_min(a, b):
    """ SymInt-aware utility for max()."""
    if isinstance(a, (SymInt, SymFloat)):
        return a.__sym_min__(b)
    elif isinstance(b, (SymInt, SymFloat)):
        return b.__sym_min__(a)
    return builtins.min(a, b)  # type: ignore[operator]

# Check to see if we can load C extensions, and if not provide some guidance
# on what the problem might be.
try:
    # _initExtension is chosen (arbitrarily) as a sentinel.
    from torch._C import _initExtension
except ImportError:
    import torch._C as _C_for_compiled_check

    # The __file__ check only works for Python 3.7 and above.
    if sys.version_info >= (3, 7) and _C_for_compiled_check.__file__ is None:
        raise ImportError(textwrap.dedent('''
            Failed to load PyTorch C extensions:
                It appears that PyTorch has loaded the `torch/_C` folder
                of the PyTorch repository rather than the C extensions which
                are expected in the `torch._C` namespace. This can occur when
                using the `install` workflow. e.g.
                    $ python setup.py install && python -c "import torch"

                This error can generally be solved using the `develop` workflow
                    $ python setup.py develop && python -c "import torch"  # This should succeed
                or by running Python from a different directory.
            ''').strip()) from None
    raise  # If __file__ is not None the cause is unknown, so just re-raise.

for name in dir(_C):
    if name[0] != '_' and not name.endswith('Base'):
        __all__.append(name)
        obj = getattr(_C, name)
        if (isinstance(obj, Callable) or inspect.isclass(obj)):  # type: ignore[arg-type]
            if (obj.__module__ != 'torch'):
                # TODO: fix their module from C++ side
                if name not in ['DisableTorchFunctionSubclass', 'DisableTorchFunction', 'Generator']:
                    obj.__module__ = 'torch'

if not TYPE_CHECKING:
    # issue 38137 and python issue 43367. Submodules of a C extension are
    # non-standard, and attributes of those submodules cannot be pickled since
    # pickle expect to be able to import them as "from _C.sub import attr"
    # which fails with "_C is not a package
    for attr in dir(_C):
        candidate = getattr(_C, attr)
        if type(candidate) is type(_C):
            # submodule
            if f'torch._C.{attr}' not in sys.modules:
                sys.modules[f'torch._C.{attr}'] = candidate


################################################################################
# Define basic utilities
################################################################################


def typename(o):
    if isinstance(o, torch.Tensor):
        return o.type()

    module = ''
    class_name = ''
    if hasattr(o, '__module__') and o.__module__ != 'builtins' \
            and o.__module__ != '__builtin__' and o.__module__ is not None:
        module = o.__module__ + '.'

    if hasattr(o, '__qualname__'):
        class_name = o.__qualname__
    elif hasattr(o, '__name__'):
        class_name = o.__name__
    else:
        class_name = o.__class__.__name__

    return module + class_name


def is_tensor(obj):
    r"""Returns True if `obj` is a PyTorch tensor.

    Note that this function is simply doing ``isinstance(obj, Tensor)``.
    Using that ``isinstance`` check is better for typechecking with mypy,
    and more explicit - so it's recommended to use that instead of
    ``is_tensor``.

    Args:
        obj (Object): Object to test
    Example::

        >>> x = torch.tensor([1, 2, 3])
        >>> torch.is_tensor(x)
        True

    """
    return isinstance(obj, torch.Tensor)


def is_storage(obj):
    r"""Returns True if `obj` is a PyTorch storage object.

    Args:
        obj (Object): Object to test
    """
    return type(obj) in _storage_classes


_GLOBAL_DEVICE_CONTEXT = None

def set_default_device(device):
    """Sets the default ``torch.Tensor`` to be allocated on ``device``.  This
    does not affect factory function calls which are called with an explicit
    ``device`` argument.  Factory calls will be performed as if they
    were passed ``device`` as an argument.

    To only temporarily change the default device instead of setting it
    globally, use ``with torch.device(device):`` instead.

    The default device is initially ``cpu``.  If you set the default tensor
    device to another device (e.g., ``cuda``) without a device index, tensors
    will be allocated on whatever the current device for the device type,
    even after :func:`torch.cuda.set_device` is called.

    Args:
        device (device or string): the device to set as default

    Example::

        >>> # xdoctest: +SKIP("requires cuda, changes global state")
        >>> torch.tensor([1.2, 3]).device
        device(type='cpu')
        >>> torch.set_default_device('cuda')  # current device is 0
        >>> torch.tensor([1.2, 3]).device
        device(type='cuda', index=0)
        >>> torch.set_default_device('cuda:1')
        >>> torch.tensor([1.2, 3]).device
        device(type='cuda', index=1)

    """
    global _GLOBAL_DEVICE_CONTEXT
    if _GLOBAL_DEVICE_CONTEXT is not None:
        _GLOBAL_DEVICE_CONTEXT.__exit__(None, None, None)
    if device is None:
        _GLOBAL_DEVICE_CONTEXT = None
        return
    from torch.utils._device import DeviceContext
    _GLOBAL_DEVICE_CONTEXT = DeviceContext(device)
    _GLOBAL_DEVICE_CONTEXT.__enter__()


def set_default_tensor_type(t):
    r"""Sets the default ``torch.Tensor`` type to floating point tensor type
    ``t``. This type will also be used as default floating point type for
    type inference in :func:`torch.tensor`.

    The default floating point tensor type is initially ``torch.FloatTensor``.

    Args:
        t (type or string): the floating point tensor type or its name

    Example::

        >>> # xdoctest: +SKIP("Other tests may have changed the default type. Can we reset it?")
        >>> torch.tensor([1.2, 3]).dtype    # initial default for floating point is torch.float32
        torch.float32
        >>> torch.set_default_tensor_type(torch.DoubleTensor)
        >>> torch.tensor([1.2, 3]).dtype    # a new floating point tensor
        torch.float64

    """
    if isinstance(t, _string_classes):
        t = _import_dotted_name(t)
    _C._set_default_tensor_type(t)


def set_default_dtype(d):
    r"""

    Sets the default floating point dtype to :attr:`d`. Supports torch.float32
    and torch.float64 as inputs. Other dtypes may be accepted without complaint
    but are not supported and are unlikely to work as expected.

    When PyTorch is initialized its default floating point dtype is torch.float32,
    and the intent of set_default_dtype(torch.float64) is to facilitate NumPy-like
    type inference. The default floating point dtype is used to:

    1. Implicitly determine the default complex dtype. When the default floating point
       type is float32 the default complex dtype is complex64, and when the default
       floating point type is float64 the default complex type is complex128.
    2. Infer the dtype for tensors constructed using Python floats or complex Python
       numbers. See examples below.
    3. Determine the result of type promotion between bool and integer tensors and
       Python floats and complex Python numbers.

    Args:
        d (:class:`torch.dtype`): the floating point dtype to make the default.
                                  Either torch.float32 or torch.float64.

    Example:
        >>> # xdoctest: +SKIP("Other tests may have changed the default type. Can we reset it?")
        >>> # initial default for floating point is torch.float32
        >>> # Python floats are interpreted as float32
        >>> torch.tensor([1.2, 3]).dtype
        torch.float32
        >>> # initial default for floating point is torch.complex64
        >>> # Complex Python numbers are interpreted as complex64
        >>> torch.tensor([1.2, 3j]).dtype
        torch.complex64

        >>> torch.set_default_dtype(torch.float64)

        >>> # Python floats are now interpreted as float64
        >>> torch.tensor([1.2, 3]).dtype    # a new floating point tensor
        torch.float64
        >>> # Complex Python numbers are now interpreted as complex128
        >>> torch.tensor([1.2, 3j]).dtype   # a new complex tensor
        torch.complex128

    """
    _C._set_default_dtype(d)

def use_deterministic_algorithms(mode, *, warn_only=False):
    r""" Sets whether PyTorch operations must use "deterministic"
    algorithms. That is, algorithms which, given the same input, and when
    run on the same software and hardware, always produce the same output.
    When enabled, operations will use deterministic algorithms when available,
    and if only nondeterministic algorithms are available they will throw a
    :class:`RuntimeError` when called.

    .. note:: This setting alone is not always enough to make an application
        reproducible. Refer to :ref:`reproducibility` for more information.

    .. note:: :func:`torch.set_deterministic_debug_mode` offers an alternative
        interface for this feature.

    The following normally-nondeterministic operations will act
    deterministically when ``mode=True``:

        * :class:`torch.nn.Conv1d` when called on CUDA tensor
        * :class:`torch.nn.Conv2d` when called on CUDA tensor
        * :class:`torch.nn.Conv3d` when called on CUDA tensor
        * :class:`torch.nn.ConvTranspose1d` when called on CUDA tensor
        * :class:`torch.nn.ConvTranspose2d` when called on CUDA tensor
        * :class:`torch.nn.ConvTranspose3d` when called on CUDA tensor
        * :func:`torch.bmm` when called on sparse-dense CUDA tensors
        * :func:`torch.Tensor.__getitem__` when attempting to differentiate a CPU tensor
          and the index is a list of tensors
        * :func:`torch.Tensor.index_put` with ``accumulate=False``
        * :func:`torch.Tensor.index_put` with ``accumulate=True`` when called on a CPU
          tensor
        * :func:`torch.Tensor.put_` with ``accumulate=True`` when called on a CPU
          tensor
        * :func:`torch.Tensor.scatter_add_` when called on a CUDA tensor
        * :func:`torch.gather` when called on a CUDA tensor that requires grad
        * :func:`torch.index_add` when called on CUDA tensor
        * :func:`torch.index_select` when attempting to differentiate a CUDA tensor
        * :func:`torch.repeat_interleave` when attempting to differentiate a CUDA tensor
        * :func:`torch.Tensor.index_copy` when called on a CPU or CUDA tensor

    The following normally-nondeterministic operations will throw a
    :class:`RuntimeError` when ``mode=True``:

        * :class:`torch.nn.AvgPool3d` when attempting to differentiate a CUDA tensor
        * :class:`torch.nn.AdaptiveAvgPool2d` when attempting to differentiate a CUDA tensor
        * :class:`torch.nn.AdaptiveAvgPool3d` when attempting to differentiate a CUDA tensor
        * :class:`torch.nn.MaxPool3d` when attempting to differentiate a CUDA tensor
        * :class:`torch.nn.AdaptiveMaxPool2d` when attempting to differentiate a CUDA tensor
        * :class:`torch.nn.FractionalMaxPool2d` when attempting to differentiate a CUDA tensor
        * :class:`torch.nn.FractionalMaxPool3d` when attempting to differentiate a CUDA tensor
        * :class:`torch.nn.MaxUnpool1d`
        * :class:`torch.nn.MaxUnpool2d`
        * :class:`torch.nn.MaxUnpool3d`
        * :func:`torch.nn.functional.interpolate` when attempting to differentiate a CUDA tensor
          and one of the following modes is used:

          - ``linear``
          - ``bilinear``
          - ``bicubic``
          - ``trilinear``

        * :class:`torch.nn.ReflectionPad1d` when attempting to differentiate a CUDA tensor
        * :class:`torch.nn.ReflectionPad2d` when attempting to differentiate a CUDA tensor
        * :class:`torch.nn.ReflectionPad3d` when attempting to differentiate a CUDA tensor
        * :class:`torch.nn.ReplicationPad1d` when attempting to differentiate a CUDA tensor
        * :class:`torch.nn.ReplicationPad2d` when attempting to differentiate a CUDA tensor
        * :class:`torch.nn.ReplicationPad3d` when attempting to differentiate a CUDA tensor
        * :class:`torch.nn.NLLLoss` when called on a CUDA tensor
        * :class:`torch.nn.CTCLoss` when attempting to differentiate a CUDA tensor
        * :class:`torch.nn.EmbeddingBag` when attempting to differentiate a CUDA tensor when
          ``mode='max'``
        * :func:`torch.Tensor.put_` when ``accumulate=False``
        * :func:`torch.Tensor.put_` when ``accumulate=True`` and called on a CUDA tensor
        * :func:`torch.histc` when called on a CUDA tensor
        * :func:`torch.bincount` when called on a CUDA tensor
        * :func:`torch.kthvalue` with called on a CUDA tensor
        * :func:`torch.median` with indices output when called on a CUDA tensor
        * :func:`torch.nn.functional.grid_sample` when attempting to differentiate a CUDA tensor
        * :func:`torch.cumsum` when called on a CUDA tensor when dtype is floating point or complex

    A handful of CUDA operations are nondeterministic if the CUDA version is
    10.2 or greater, unless the environment variable ``CUBLAS_WORKSPACE_CONFIG=:4096:8``
    or ``CUBLAS_WORKSPACE_CONFIG=:16:8`` is set. See the CUDA documentation for more
    details: `<https://docs.nvidia.com/cuda/cublas/index.html#cublasApi_reproducibility>`_
    If one of these environment variable configurations is not set, a :class:`RuntimeError`
    will be raised from these operations when called with CUDA tensors:

        * :func:`torch.mm`
        * :func:`torch.mv`
        * :func:`torch.bmm`

    Note that deterministic operations tend to have worse performance than
    nondeterministic operations.

    .. note::

        This flag does not detect or prevent nondeterministic behavior caused
        by calling an inplace operation on a tensor with an internal memory
        overlap or by giving such a tensor as the :attr:`out` argument for an
        operation. In these cases, multiple writes of different data may target
        a single memory location, and the order of writes is not guaranteed.

    Args:
        mode (:class:`bool`): If True, makes potentially nondeterministic
            operations switch to a deterministic algorithm or throw a runtime
            error. If False, allows nondeterministic operations.

    Keyword args:
        warn_only (:class:`bool`, optional): If True, operations that do not
            have a deterministic implementation will throw a warning instead of
            an error. Default: ``False``

    Example::

        >>> # xdoctest: +SKIP
        >>> torch.use_deterministic_algorithms(True)

        # Forward mode nondeterministic error
        >>> torch.randn(10, device='cuda').kthvalue(0)
        ...
        RuntimeError: kthvalue CUDA does not have a deterministic implementation...

        # Backward mode nondeterministic error
        >>> torch.nn.AvgPool3d(1)(torch.randn(3, 4, 5, 6, requires_grad=True).cuda()).sum().backward()
        ...
        RuntimeError: avg_pool3d_backward_cuda does not have a deterministic implementation...
    """
    _C._set_deterministic_algorithms(mode, warn_only=warn_only)

def are_deterministic_algorithms_enabled():
    r"""Returns True if the global deterministic flag is turned on. Refer to
    :func:`torch.use_deterministic_algorithms` documentation for more details.
    """
    return _C._get_deterministic_algorithms()

def is_deterministic_algorithms_warn_only_enabled():
    r"""Returns True if the global deterministic flag is set to warn only.
    Refer to :func:`torch.use_deterministic_algorithms` documentation for more
    details.
    """
    return _C._get_deterministic_algorithms_warn_only()

def set_deterministic_debug_mode(debug_mode: Union[builtins.int, str]) -> None:
    r"""Sets the debug mode for deterministic operations.

    .. note:: This is an alternative interface for
        :func:`torch.use_deterministic_algorithms`. Refer to that function's
        documentation for details about affected operations.

    Args:
        debug_mode(str or int): If "default" or 0, don't error or warn on
            nondeterministic operations. If "warn" or 1, warn on
            nondeterministic operations. If "error" or 2, error on
            nondeterministic operations.
    """

    # NOTE: builtins.int is used here because int in this scope resolves
    # to torch.int
    if not isinstance(debug_mode, (builtins.int, str)):
        raise TypeError(f'debug_mode must be str or int, but got {type(debug_mode)}')

    if isinstance(debug_mode, str):
        if debug_mode == 'default':
            debug_mode = 0
        elif debug_mode == 'warn':
            debug_mode = 1
        elif debug_mode == 'error':
            debug_mode = 2
        else:
            raise RuntimeError(
                'invalid value of debug_mode, expected one of `default`, '
                f'`warn`, `error`, but got {debug_mode}')

    if debug_mode == 0:
        _C._set_deterministic_algorithms(False)
    elif debug_mode == 1:
        _C._set_deterministic_algorithms(True, warn_only=True)
    elif debug_mode == 2:
        _C._set_deterministic_algorithms(True)
    else:
        raise RuntimeError(
            'invalid value of debug_mode, expected 0, 1, or 2, '
            f'but got {debug_mode}')

def get_deterministic_debug_mode() -> builtins.int:
    r"""Returns the current value of the debug mode for deterministic
    operations. Refer to :func:`torch.set_deterministic_debug_mode`
    documentation for more details.
    """

    if _C._get_deterministic_algorithms():
        if _C._get_deterministic_algorithms_warn_only():
            return 1
        else:
            return 2
    else:
        return 0

def get_float32_matmul_precision() -> builtins.str:
    r"""Returns the current value of float32 matrix multiplication precision. Refer to
    :func:`torch.set_float32_matmul_precision` documentation for more details.
    """
    return _C._get_float32_matmul_precision()

def set_float32_matmul_precision(precision):
    r"""Sets the internal precision of float32 matrix multiplications.

    Running float32 matrix multiplications in lower precision may significantly increase
    performance, and in some programs the loss of precision has a negligible impact.

    Supports three settings:

        * "highest", float32 matrix multiplications use the float32 datatype for
          internal computations.
        * "high", float32 matrix multiplications use the TensorFloat32 or bfloat16_3x
          datatypes for internal computations, if fast matrix multiplication algorithms
          using those datatypes internally are available. Otherwise float32
          matrix multiplications are computed as if the precision is "highest".
        * "medium", float32 matrix multiplications use the bfloat16 datatype for
          internal computations, if a fast matrix multiplication algorithm
          using that datatype internally is available. Otherwise float32
          matrix multiplications are computed as if the precision is "high".

    .. note::

        This does not change the output dtype of float32 matrix multiplications,
        it controls how the internal computation of the matrix multiplication is performed.

    .. note::

        This does not change the precision of convolution operations. Other flags,
        like `torch.backends.cudnn.allow_tf32`, may control the precision of convolution
        operations.

    .. note::

        This flag currently only affects one native device type: CUDA.
        If "high" or "medium" are set then the TensorFloat32 datatype will be used
        when computing float32 matrix multiplications, equivalent to setting
        `torch.backends.cuda.matmul.allow_tf32 = True`. When "highest" (the default)
        is set then the float32 datatype is used for internal computations, equivalent
        to setting `torch.backends.cuda.matmul.allow_tf32 = False`.

    Args:
        precision(str): can be set to "highest" (default), "high", or "medium" (see above).

    """
    _C._set_float32_matmul_precision(precision)

def set_warn_always(b):
    r"""When this flag is False (default) then some PyTorch warnings may only
    appear once per process. This helps avoid excessive warning information.
    Setting it to True causes these warnings to always appear, which may be
    helpful when debugging.

    Args:
        b (:class:`bool`): If True, force warnings to always be emitted
                           If False, set to the default behaviour
    """
    _C._set_warnAlways(b)

def is_warn_always_enabled():
    r"""Returns True if the global warn_always flag is turned on. Refer to
    :func:`torch.set_warn_always` documentation for more details.
    """
    return _C._get_warnAlways()

################################################################################
# Define numeric constants
################################################################################

# For Python Array API (https://data-apis.org/array-api/latest/API_specification/constants.html) and
# NumPy consistency (https://numpy.org/devdocs/reference/constants.html)
from math import e , nan , inf , pi
__all__.extend(['e', 'pi', 'nan', 'inf'])

################################################################################
# Define Storage and Tensor classes
################################################################################

from ._tensor import Tensor
from .storage import _StorageBase, TypedStorage, _LegacyStorage, UntypedStorage, _warn_typed_storage_removal

# NOTE: New <type>Storage classes should never be added. When adding a new
# dtype, use torch.storage.TypedStorage directly.

class ByteStorage(_LegacyStorage):
    @classproperty
    def dtype(self):
        _warn_typed_storage_removal()
        return self._dtype

    @classproperty
    def _dtype(self):
        return torch.uint8

class DoubleStorage(_LegacyStorage):
    @classproperty
    def dtype(self):
        _warn_typed_storage_removal()
        return self._dtype

    @classproperty
    def _dtype(self):
        return torch.double

class FloatStorage(_LegacyStorage):
    @classproperty
    def dtype(self):
        _warn_typed_storage_removal()
        return self._dtype

    @classproperty
    def _dtype(self):
        return torch.float

class HalfStorage(_LegacyStorage):
    @classproperty
    def dtype(self):
        _warn_typed_storage_removal()
        return self._dtype

    @classproperty
    def _dtype(self):
        return torch.half

class LongStorage(_LegacyStorage):
    @classproperty
    def dtype(self):
        _warn_typed_storage_removal()
        return self._dtype

    @classproperty
    def _dtype(self):
        return torch.long

class IntStorage(_LegacyStorage):
    @classproperty
    def dtype(self):
        _warn_typed_storage_removal()
        return self._dtype

    @classproperty
    def _dtype(self):
        return torch.int

class ShortStorage(_LegacyStorage):
    @classproperty
    def dtype(self):
        _warn_typed_storage_removal()
        return self._dtype

    @classproperty
    def _dtype(self):
        return torch.short

class CharStorage(_LegacyStorage):
    @classproperty
    def dtype(self):
        _warn_typed_storage_removal()
        return self._dtype

    @classproperty
    def _dtype(self):
        return torch.int8

class BoolStorage(_LegacyStorage):
    @classproperty
    def dtype(self):
        _warn_typed_storage_removal()
        return self._dtype

    @classproperty
    def _dtype(self):
        return torch.bool

class BFloat16Storage(_LegacyStorage):
    @classproperty
    def dtype(self):
        _warn_typed_storage_removal()
        return self._dtype

    @classproperty
    def _dtype(self):
        return torch.bfloat16

class ComplexDoubleStorage(_LegacyStorage):
    @classproperty
    def dtype(self):
        _warn_typed_storage_removal()
        return self._dtype

    @classproperty
    def _dtype(self):
        return torch.cdouble

class ComplexFloatStorage(_LegacyStorage):
    @classproperty
    def dtype(self):
        _warn_typed_storage_removal()
        return self._dtype

    @classproperty
    def _dtype(self):
        return torch.cfloat

class QUInt8Storage(_LegacyStorage):
    @classproperty
    def dtype(self):
        _warn_typed_storage_removal()
        return self._dtype

    @classproperty
    def _dtype(self):
        return torch.quint8

class QInt8Storage(_LegacyStorage):
    @classproperty
    def dtype(self):
        _warn_typed_storage_removal()
        return self._dtype

    @classproperty
    def _dtype(self):
        return torch.qint8

class QInt32Storage(_LegacyStorage):
    @classproperty
    def dtype(self):
        _warn_typed_storage_removal()
        return self._dtype

    @classproperty
    def _dtype(self):
        return torch.qint32

class QUInt4x2Storage(_LegacyStorage):
    @classproperty
    def dtype(self):
        _warn_typed_storage_removal()
        return self._dtype

    @classproperty
    def _dtype(self):
        return torch.quint4x2

class QUInt2x4Storage(_LegacyStorage):
    @classproperty
    def dtype(self):
        _warn_typed_storage_removal()
        return self._dtype

    @classproperty
    def _dtype(self):
        return torch.quint2x4

_storage_classes = {
    UntypedStorage, DoubleStorage, FloatStorage, LongStorage, IntStorage,
    ShortStorage, CharStorage, ByteStorage, HalfStorage, BoolStorage,
    QUInt8Storage, QInt8Storage, QInt32Storage, BFloat16Storage,
    ComplexFloatStorage, ComplexDoubleStorage, QUInt4x2Storage, QUInt2x4Storage,
    TypedStorage
}

# The _tensor_classes set is initialized by the call to _C._initialize_tensor_type_bindings()
_tensor_classes: Set[Type] = set()

# If you edit these imports, please update torch/__init__.py.in as well
from .random import set_rng_state, get_rng_state, manual_seed, initial_seed, seed
from .serialization import save, load
from ._tensor_str import set_printoptions

################################################################################
# Initialize extension
################################################################################

def manager_path():
    if sys.executable == 'torch_deploy' or platform.system() == 'Windows':
        return b""
    path = get_file_path('torch', 'bin', 'torch_shm_manager')
    prepare_multiprocessing_environment(get_file_path('torch'))
    if not os.path.exists(path):
        raise RuntimeError("Unable to find torch_shm_manager at " + path)
    return path.encode('utf-8')

from torch.amp import autocast

# Initializing the extension shadows the built-in python float / int classes;
# store them for later use by SymInt / SymFloat.
py_float = float
py_int = int

# Shared memory manager needs to know the exact location of manager executable
_C._initExtension(manager_path())
del manager_path

# Appease the type checker: it can't deal with direct setting of globals().
# Note that we will see "too many" functions when reexporting this way; there
# is not a good way to fix this problem.  Perhaps, try to redesign VariableFunctions
# so that this import is good enough
if TYPE_CHECKING:
    # Some type signatures pulled in from _VariableFunctions here clash with
    # signatures already imported. For now these clashes are ignored; see
    # PR #43339 for details.
    from torch._C._VariableFunctions import *  # type: ignore[misc] # noqa: F403

# Ops not to be exposed in `torch` namespace,
# mostly helper ops.
PRIVATE_OPS = (
    'unique_dim',
)

for name in dir(_C._VariableFunctions):
    if name.startswith('__') or name in PRIVATE_OPS:
        continue
    obj = getattr(_C._VariableFunctions, name)
    obj.__module__ = 'torch'
    globals()[name] = obj
    if not name.startswith("_"):
        __all__.append(name)

################################################################################
# Import interface functions defined in Python
################################################################################

# needs to be after the above ATen bindings so we can overwrite from Python side
from .functional import *  # noqa: F403


################################################################################
# Remove unnecessary members
################################################################################

del _StorageBase
del _LegacyStorage

################################################################################
# Define _assert
################################################################################

# needs to be before the submodule imports to avoid circular dependencies
def _assert(condition, message):
    r"""A wrapper around Python's assert which is symbolically traceable.
    """
    from .overrides import has_torch_function, handle_torch_function

    if type(condition) is not torch.Tensor and has_torch_function((condition,)):
        return handle_torch_function(_assert, (condition,), condition, message)
    assert condition, message

################################################################################
# Import most common subpackages
################################################################################

# Use the redundant form so that type checkers know that these are a part of
# the public API. The "regular" import lines are there solely for the runtime
# side effect of adding to the imported module's members for other users.
from torch import cuda as cuda
from torch import cpu as cpu
from torch import autograd as autograd
from torch.autograd import (
    no_grad as no_grad,
    enable_grad as enable_grad,
    set_grad_enabled as set_grad_enabled,
    inference_mode as inference_mode,
)
from torch import fft as fft
from torch import futures as futures
from torch import nested as nested
from torch import nn as nn
from torch.signal import windows as windows
from torch import optim as optim
import torch.optim._multi_tensor
from torch import multiprocessing as multiprocessing
from torch import sparse as sparse
from torch import special as special
import torch.utils.backcompat
from torch import onnx as onnx
from torch import jit as jit
from torch import linalg as linalg
from torch import hub as hub
from torch import random as random
from torch import distributions as distributions
from torch import testing as testing
import torch.backends.cuda
import torch.backends.mps
import torch.backends.cudnn
import torch.backends.mkl
import torch.backends.mkldnn
import torch.backends.openmp
import torch.backends.quantized
import torch.utils.data
from torch import __config__ as __config__
from torch import __future__ as __future__
from torch import profiler as profiler

# Quantized, sparse, AO, etc. should be last to get imported, as nothing
# is expected to depend on them.
from torch import ao as ao
# nn.quant* depends on ao -- so should be after those.
import torch.nn.quantizable
import torch.nn.quantized
import torch.nn.qat
import torch.nn.intrinsic

_C._init_names(list(torch._storage_classes))

# attach docstrings to torch and tensor functions
from . import _torch_docs, _tensor_docs, _storage_docs
del _torch_docs, _tensor_docs, _storage_docs


def compiled_with_cxx11_abi():
    r"""Returns whether PyTorch was built with _GLIBCXX_USE_CXX11_ABI=1"""
    return _C._GLIBCXX_USE_CXX11_ABI


# Import the ops "namespace"
from torch._ops import ops
from torch._classes import classes

# quantization depends on torch.fx
# Import quantization
from torch import quantization as quantization

# Import the quasi random sampler
from torch import quasirandom as quasirandom

# If you are seeing this, it means that this call site was not checked if
# the memory format could be preserved, and it was switched to old default
# behaviour of contiguous
legacy_contiguous_format = contiguous_format

# Register fork handler to initialize OpenMP in child processes (see gh-28389)
from torch.multiprocessing._atfork import register_after_fork
register_after_fork(torch.get_num_threads)
del register_after_fork

# Import tools that require fully imported torch (for applying
# torch.jit.script as a decorator, for instance):
from ._lobpcg import lobpcg as lobpcg

# These were previously defined in native_functions.yaml and appeared on the
# `torch` namespace, but we moved them to c10 dispatch to facilitate custom
# class usage. We add these lines here to preserve backward compatibility.
quantized_lstm = torch.ops.aten.quantized_lstm
quantized_gru = torch.ops.aten.quantized_gru

from torch.utils.dlpack import from_dlpack, to_dlpack

# Import experimental masked operations support. See
# [RFC-0016](https://github.com/pytorch/rfcs/pull/27) for more
# information.
from . import masked

# Import removed ops with error message about removal
from ._linalg_utils import (  # type: ignore[misc]
    matrix_rank,
    eig,
    solve,
    lstsq,
)

class _TorchCompileInductorWrapper:
    compiler_name = "inductor"

    def __init__(self, mode, passes):
        from torch._dynamo.eval_frame import lookup_backend
        from torch._inductor.config import InductorConfigContext

        self.compile_fn = lookup_backend(self.compiler_name)
        self.cm = InductorConfigContext(mode if mode is not None else passes)
        self._torchdynamo_orig_callable = self.compile_fn

    def __call__(self, model_, inputs_):
        with self.cm:
            return self.compile_fn(model_, inputs_)


def compile(model: Optional[Callable] = None, *,
            fullgraph: builtins.bool = False,
            dynamic: builtins.bool = False,
            backend: Union[str, Callable] = "inductor",
            mode: Union[str, None] = None,
            passes: Optional[Dict[str, Union[str, builtins.int, builtins.bool]]] = None,
            **kwargs) -> Callable:
    """
    Optimizes given model/function using Dynamo and specified backend

    Args:
       model (Callable): Module/function to optimize
       fullgraph (bool): Whether it is ok to break model into several subgraphs
       dynamic (bool): Use dynamic shape tracing
       backend (str or Callable): backend to be used
       mode (str): Can be either "default", "reduce-overhead" or "max-autotune"
       passes (dict): A dictionary of passes to the backend. Passes currently recognized by inductor backend:
                       - static-memory
                       - matmul-tune
                       - matmul-padding
                       - triton-autotune
                       - triton-bmm
                       - triton-mm
                       - triton-convolution
                       - rematerialize-threshold
                       - rematerialize-acc-threshold

    Example::

        @torch.compile(passes={"matmul-padding": True}, fullgraph=True)
        def foo(x):
            return torch.sin(x) + torch.cos(x)

    """
    _C._log_api_usage_once("torch.compile")
    # Decorator mode
    if model is None:
        def fn(model: Callable):
            if model is None:
                raise RuntimeError("Model can't be None")
            return compile(model,
                           fullgraph=fullgraph,
                           dynamic=dynamic,
                           backend=backend,
                           mode=mode,
                           passes=passes,
                           **kwargs)
        return fn

    import torch._dynamo
    if mode is not None and passes is not None:
        raise RuntimeError("Either mode or passes can be specified, but both can't be specified at the same time.")
    if mode is None and passes is None:
        mode = "default"
    if backend == "inductor":
        backend = _TorchCompileInductorWrapper(mode, passes)
    return torch._dynamo.optimize(backend=backend, nopython=fullgraph, dynamic=dynamic, **kwargs)(model)


def _register_device_module(device_type, module):
    r"""Register an external runtime module of the specific :attr:`device_type`
    supported by torch.

    After the :attr:`module` is registered correctly, the user can refer
    the external runtime module as part of torch with attribute torch.xxx.
    """
    # Make sure the device_type represent a supported device type for torch.
    device_type = torch.device(device_type).type
    m = sys.modules[__name__]
    if hasattr(m, device_type):
        raise RuntimeError("The runtime module of '{}' has already "
                           "been registered with '{}'".format(device_type, getattr(m, device_type)))
    setattr(m, device_type, module)
    torch_module_name = '.'.join([__name__, device_type])
    sys.modules[torch_module_name] = module

# expose return_types
from . import return_types
from . import library
if not TYPE_CHECKING:
    from . import _meta_registrations

# Enable CUDA Sanitizer
if 'TORCH_CUDA_SANITIZER' in os.environ:
    import torch.cuda._sanitizer as csan

    csan.enable_cuda_sanitizer()

# Populate magic methods on SymInt and SymFloat
import torch.fx.experimental.symbolic_shapes

from torch import func as func
from torch.func import vmap

# The function _sparse_coo_tensor_unsafe is removed from PyTorch
# Python API (v. 1.13), here we temporarily provide its replacement
# with a deprecation warning.
# TODO: remove the function for PyTorch v 1.15.
def _sparse_coo_tensor_unsafe(*args, **kwargs):
    import warnings
    warnings.warn('torch._sparse_coo_tensor_unsafe is deprecated, '
                  'use torch.sparse_coo_tensor(..., check_invariants=False) instead.')
    kwargs['check_invariants'] = False
    return torch.sparse_coo_tensor(*args, **kwargs)<|MERGE_RESOLUTION|>--- conflicted
+++ resolved
@@ -316,11 +316,6 @@
     def __repr__(self):
         return self.node.str()
 
-<<<<<<< HEAD
-    # For BC; direct access of node is OK too
-    def get_pyobj(self):
-        return self.node
-
 class SymBool:
     """
     Like an bool (including magic methods), but redirects all operations on the
@@ -371,10 +366,6 @@
     def __repr__(self):
         return self.node.str()
 
-    # For BC; direct access of node is OK too
-    def get_pyobj(self):
-        return self.node
-
 def sym_not(a):
     r""" SymInt-aware utility for logical negation.
 
@@ -385,8 +376,6 @@
         return a.__sym_not__()
     return not a
 
-=======
->>>>>>> 24f482b4
 def sym_float(a):
     r""" SymInt-aware utility for float casting.
 
