import errno
import hashlib
import json
import os
import re
import shutil
import sys
import tempfile
import torch
import warnings
import zipfile
<<<<<<< HEAD

=======
from pathlib import Path
from typing import Callable, Dict, Optional, Union, Any
>>>>>>> b0863391
from urllib.error import HTTPError
from urllib.request import urlopen, Request
from urllib.parse import urlparse  # noqa: F401

try:
    from tqdm.auto import tqdm  # automatically select proper tqdm submodule if available
except ImportError:
    try:
        from tqdm import tqdm
    except ImportError:
        # fake tqdm if it's not installed
        class tqdm(object):  # type: ignore[no-redef]

            def __init__(self, total=None, disable=False,
                         unit=None, unit_scale=None, unit_divisor=None):
                self.total = total
                self.disable = disable
                self.n = 0
                # ignore unit, unit_scale, unit_divisor; they're just for real tqdm

            def update(self, n):
                if self.disable:
                    return

                self.n += n
                if self.total is None:
                    sys.stderr.write("\r{0:.1f} bytes".format(self.n))
                else:
                    sys.stderr.write("\r{0:.1f}%".format(100 * self.n / float(self.total)))
                sys.stderr.flush()

            def close(self):
                self.disable = True

            def __enter__(self):
                return self

            def __exit__(self, exc_type, exc_val, exc_tb):
                if self.disable:
                    return

                sys.stderr.write('\n')

__all__ = [
    'download_url_to_file',
    'get_dir',
    'help',
    'list',
    'load',
    'load_state_dict_from_url',
    'set_dir',
]

# matches bfd8deac from resnet18-bfd8deac.pth
HASH_REGEX = re.compile(r'-([a-f0-9]*)\.')

ENV_GITHUB_TOKEN = 'GITHUB_TOKEN'
ENV_TORCH_HOME = 'TORCH_HOME'
ENV_XDG_CACHE_HOME = 'XDG_CACHE_HOME'
DEFAULT_CACHE_DIR = '~/.cache'
VAR_DEPENDENCY = 'dependencies'
MODULE_HUBCONF = 'hubconf.py'
READ_DATA_CHUNK = 8192
_hub_dir = None


# Copied from tools/shared/module_loader to be included in torch package
def _import_module(name, path):
    import importlib.util
    from importlib.abc import Loader
    spec = importlib.util.spec_from_file_location(name, path)
    assert spec is not None
    module = importlib.util.module_from_spec(spec)
    assert isinstance(spec.loader, Loader)
    spec.loader.exec_module(module)
    return module


def _remove_if_exists(path):
    if os.path.exists(path):
        if os.path.isfile(path):
            os.remove(path)
        else:
            shutil.rmtree(path)


def _git_archive_link(repo_owner, repo_name, ref):
    # See https://docs.github.com/en/rest/reference/repos#download-a-repository-archive-zip
    return f"https://github.com/{repo_owner}/{repo_name}/zipball/{ref}"


def _load_attr_from_module(module, func_name):
    # Check if callable is defined in the module
    if func_name not in dir(module):
        return None
    return getattr(module, func_name)


def _get_torch_home():
    torch_home = os.path.expanduser(
        os.getenv(ENV_TORCH_HOME,
                  os.path.join(os.getenv(ENV_XDG_CACHE_HOME,
                                         DEFAULT_CACHE_DIR), 'torch')))
    return torch_home


def _parse_repo_info(github):
    if ':' in github:
        repo_info, ref = github.split(':')
    else:
        repo_info, ref = github, None
    repo_owner, repo_name = repo_info.split('/')

    if ref is None:
        # The ref wasn't specified by the user, so we need to figure out the
        # default branch: main or master. Our assumption is that if main exists
        # then it's the default branch, otherwise it's master.
        try:
            with urlopen(f"https://github.com/{repo_owner}/{repo_name}/tree/main/"):
                ref = 'main'
        except HTTPError as e:
            if e.code == 404:
                ref = 'master'
            else:
                raise
    return repo_owner, repo_name, ref


def _read_url(url):
    with urlopen(url) as r:
        return r.read().decode(r.headers.get_content_charset('utf-8'))


def _validate_not_a_forked_repo(repo_owner, repo_name, ref):
    # Use urlopen to avoid depending on local git.
    headers = {'Accept': 'application/vnd.github.v3+json'}
    token = os.environ.get(ENV_GITHUB_TOKEN)
    if token is not None:
        headers['Authorization'] = f'token {token}'
    for url_prefix in (
            f'https://api.github.com/repos/{repo_owner}/{repo_name}/branches',
            f'https://api.github.com/repos/{repo_owner}/{repo_name}/tags'):
        page = 0
        while True:
            page += 1
            url = f'{url_prefix}?per_page=100&page={page}'
            response = json.loads(_read_url(Request(url, headers=headers)))
            # Empty response means no more data to process
            if not response:
                break
            for br in response:
                if br['name'] == ref or br['commit']['sha'].startswith(ref):
                    return

    raise ValueError(f'Cannot find {ref} in https://github.com/{repo_owner}/{repo_name}. '
                     'If it\'s a commit from a forked repo, please call hub.load() with forked repo directly.')


def _get_cache_or_reload(github, force_reload, verbose=True, skip_validation=False):
    # Setup hub_dir to save downloaded files
    hub_dir = get_dir()
    if not os.path.exists(hub_dir):
        os.makedirs(hub_dir)
    # Parse github repo information
    repo_owner, repo_name, ref = _parse_repo_info(github)
    # Github allows branch name with slash '/',
    # this causes confusion with path on both Linux and Windows.
    # Backslash is not allowed in Github branch name so no need to
    # to worry about it.
    normalized_br = ref.replace('/', '_')
    # Github renames folder repo-v1.x.x to repo-1.x.x
    # We don't know the repo name before downloading the zip file
    # and inspect name from it.
    # To check if cached repo exists, we need to normalize folder names.
    repo_dir = os.path.join(hub_dir, '_'.join([repo_owner, repo_name, normalized_br]))

    use_cache = (not force_reload) and os.path.exists(repo_dir)

    if use_cache:
        if verbose:
            sys.stderr.write('Using cache found in {}\n'.format(repo_dir))
    else:
        # Validate the tag/branch is from the original repo instead of a forked repo
        if not skip_validation:
            _validate_not_a_forked_repo(repo_owner, repo_name, ref)

        cached_file = os.path.join(hub_dir, normalized_br + '.zip')
        _remove_if_exists(cached_file)

        try:
            url = _git_archive_link(repo_owner, repo_name, ref)
            sys.stderr.write('Downloading: \"{}\" to {}\n'.format(url, cached_file))
            download_url_to_file(url, cached_file, progress=False)
        except HTTPError as err:
            if err.code == 300:
                # Getting a 300 Multiple Choices error likely means that the ref is both a tag and a branch
                # in the repo. This can be disambiguated by explicitely using refs/heads/ or refs/tags
                # See https://git-scm.com/book/en/v2/Git-Internals-Git-References
                # Here, we do the same as git: we throw a warning, and assume the user wanted the branch
                warnings.warn(
                    f"The ref {ref} is ambiguous. Perhaps it is both a tag and a branch in the repo? "
                    "Torchhub will now assume that it's a branch. "
                    "You can disambiguate tags and branches by explicitly passing refs/heads/branch_name or "
                    "refs/tags/tag_name as the ref. That might require using skip_validation=True."
                )
                disambiguated_branch_ref = f"refs/heads/{ref}"
                url = _git_archive_link(repo_owner, repo_name, ref=disambiguated_branch_ref)
                download_url_to_file(url, cached_file, progress=False)
            else:
                raise

        with zipfile.ZipFile(cached_file) as cached_zipfile:
            extraced_repo_name = cached_zipfile.infolist()[0].filename
            extracted_repo = os.path.join(hub_dir, extraced_repo_name)
            _remove_if_exists(extracted_repo)
            # Unzip the code and rename the base folder
            cached_zipfile.extractall(hub_dir)

        _remove_if_exists(cached_file)
        _remove_if_exists(repo_dir)
        shutil.move(extracted_repo, repo_dir)  # rename the repo

    return repo_dir


def _check_module_exists(name):
    import importlib.util
    return importlib.util.find_spec(name) is not None


def _check_dependencies(m):
    dependencies = _load_attr_from_module(m, VAR_DEPENDENCY)

    if dependencies is not None:
        missing_deps = [pkg for pkg in dependencies if not _check_module_exists(pkg)]
        if len(missing_deps):
            raise RuntimeError('Missing dependencies: {}'.format(', '.join(missing_deps)))


def _load_entry_from_hubconf(m, model):
    if not isinstance(model, str):
        raise ValueError('Invalid input: model should be a string of function name')

    # Note that if a missing dependency is imported at top level of hubconf, it will
    # throw before this function. It's a chicken and egg situation where we have to
    # load hubconf to know what're the dependencies, but to import hubconf it requires
    # a missing package. This is fine, Python will throw proper error message for users.
    _check_dependencies(m)

    func = _load_attr_from_module(m, model)

    if func is None or not callable(func):
        raise RuntimeError('Cannot find callable {} in hubconf'.format(model))

    return func


def get_dir():
    r"""
    Get the Torch Hub cache directory used for storing downloaded models & weights.

    If :func:`~torch.hub.set_dir` is not called, default path is ``$TORCH_HOME/hub`` where
    environment variable ``$TORCH_HOME`` defaults to ``$XDG_CACHE_HOME/torch``.
    ``$XDG_CACHE_HOME`` follows the X Design Group specification of the Linux
    filesystem layout, with a default value ``~/.cache`` if the environment
    variable is not set.
    """
    # Issue warning to move data if old env is set
    if os.getenv('TORCH_HUB'):
        warnings.warn('TORCH_HUB is deprecated, please use env TORCH_HOME instead')

    if _hub_dir is not None:
        return _hub_dir
    return os.path.join(_get_torch_home(), 'hub')


def set_dir(d):
    r"""
    Optionally set the Torch Hub directory used to save downloaded models & weights.

    Args:
        d (string): path to a local folder to save downloaded models & weights.
    """
    global _hub_dir
    _hub_dir = os.path.expanduser(d)


def list(github, force_reload=False, skip_validation=False):
    r"""
    List all callable entrypoints available in the repo specified by ``github``.

    Args:
        github (string): a string with format "repo_owner/repo_name[:ref]" with an optional
            ref (tag or branch). If ``ref`` is not specified, the default branch is assumed to be ``main`` if
            it exists, and otherwise ``master``.
            Example: 'pytorch/vision:0.10'
        force_reload (bool, optional): whether to discard the existing cache and force a fresh download.
            Default is ``False``.
        skip_validation (bool, optional): if ``False``, torchhub will check that the branch or commit
            specified by the ``github`` argument properly belongs to the repo owner. This will make
            requests to the GitHub API; you can specify a non-default GitHub token by setting the
            ``GITHUB_TOKEN`` environment variable. Default is ``False``.
    Returns:
        list: The available callables entrypoint

    Example:
        >>> entrypoints = torch.hub.list('pytorch/vision', force_reload=True)
    """
    repo_dir = _get_cache_or_reload(github, force_reload, verbose=True, skip_validation=skip_validation)

    sys.path.insert(0, repo_dir)

    hubconf_path = os.path.join(repo_dir, MODULE_HUBCONF)
    hub_module = _import_module(MODULE_HUBCONF, hubconf_path)

    sys.path.remove(repo_dir)

    # We take functions starts with '_' as internal helper functions
    entrypoints = [f for f in dir(hub_module) if callable(getattr(hub_module, f)) and not f.startswith('_')]

    return entrypoints


def help(github, model, force_reload=False, skip_validation=False):
    r"""
    Show the docstring of entrypoint ``model``.

    Args:
        github (string): a string with format <repo_owner/repo_name[:ref]> with an optional
            ref (a tag or a branch). If ``ref`` is not specified, the default branch is assumed
            to be ``main`` if it exists, and otherwise ``master``.
            Example: 'pytorch/vision:0.10'
        model (string): a string of entrypoint name defined in repo's ``hubconf.py``
        force_reload (bool, optional): whether to discard the existing cache and force a fresh download.
            Default is ``False``.
        skip_validation (bool, optional): if ``False``, torchhub will check that the ref
            specified by the ``github`` argument properly belongs to the repo owner. This will make
            requests to the GitHub API; you can specify a non-default GitHub token by setting the
            ``GITHUB_TOKEN`` environment variable. Default is ``False``.
    Example:
        >>> print(torch.hub.help('pytorch/vision', 'resnet18', force_reload=True))
    """
    repo_dir = _get_cache_or_reload(github, force_reload, verbose=True, skip_validation=skip_validation)

    sys.path.insert(0, repo_dir)

    hubconf_path = os.path.join(repo_dir, MODULE_HUBCONF)
    hub_module = _import_module(MODULE_HUBCONF, hubconf_path)

    sys.path.remove(repo_dir)

    entry = _load_entry_from_hubconf(hub_module, model)

    return entry.__doc__


def load(repo_or_dir, model, *args, source='github', force_reload=False, verbose=True, skip_validation=False,
         **kwargs):
    r"""
    Load a model from a github repo or a local directory.

    Note: Loading a model is the typical use case, but this can also be used to
    for loading other objects such as tokenizers, loss functions, etc.

    If ``source`` is 'github', ``repo_or_dir`` is expected to be
    of the form ``repo_owner/repo_name[:ref]`` with an optional
    ref (a tag or a branch).

    If ``source`` is 'local', ``repo_or_dir`` is expected to be a
    path to a local directory.

    Args:
        repo_or_dir (string): If ``source`` is 'github',
            this should correspond to a github repo with format ``repo_owner/repo_name[:ref]`` with
            an optional ref (tag or branch), for example 'pytorch/vision:0.10'. If ``ref`` is not specified,
            the default branch is assumed to be ``main`` if it exists, and otherwise ``master``.
            If ``source`` is 'local'  then it should be a path to a local directory.
        model (string): the name of a callable (entrypoint) defined in the
            repo/dir's ``hubconf.py``.
        *args (optional): the corresponding args for callable ``model``.
        source (string, optional): 'github' or 'local'. Specifies how
            ``repo_or_dir`` is to be interpreted. Default is 'github'.
        force_reload (bool, optional): whether to force a fresh download of
            the github repo unconditionally. Does not have any effect if
            ``source = 'local'``. Default is ``False``.
        verbose (bool, optional): If ``False``, mute messages about hitting
            local caches. Note that the message about first download cannot be
            muted. Does not have any effect if ``source = 'local'``.
            Default is ``True``.
        skip_validation (bool, optional): if ``False``, torchhub will check that the branch or commit
            specified by the ``github`` argument properly belongs to the repo owner. This will make
            requests to the GitHub API; you can specify a non-default GitHub token by setting the
            ``GITHUB_TOKEN`` environment variable. Default is ``False``.
        **kwargs (optional): the corresponding kwargs for callable ``model``.

    Returns:
        The output of the ``model`` callable when called with the given
        ``*args`` and ``**kwargs``.

    Example:
        >>> # from a github repo
        >>> repo = 'pytorch/vision'
        >>> model = torch.hub.load(repo, 'resnet50', pretrained=True)
        >>> # from a local directory
        >>> path = '/some/local/path/pytorch/vision'
        >>> model = torch.hub.load(path, 'resnet50', pretrained=True)
    """
    source = source.lower()

    if source not in ('github', 'local'):
        raise ValueError(
            f'Unknown source: "{source}". Allowed values: "github" | "local".')

    if source == 'github':
        repo_or_dir = _get_cache_or_reload(repo_or_dir, force_reload, verbose, skip_validation)

    model = _load_local(repo_or_dir, model, *args, **kwargs)
    return model


def _load_local(hubconf_dir, model, *args, **kwargs):
    r"""
    Load a model from a local directory with a ``hubconf.py``.

    Args:
        hubconf_dir (string): path to a local directory that contains a
            ``hubconf.py``.
        model (string): name of an entrypoint defined in the directory's
            ``hubconf.py``.
        *args (optional): the corresponding args for callable ``model``.
        **kwargs (optional): the corresponding kwargs for callable ``model``.

    Returns:
        a single model with corresponding pretrained weights.

    Example:
        >>> path = '/some/local/path/pytorch/vision'
        >>> model = _load_local(path, 'resnet50', pretrained=True)
    """
    sys.path.insert(0, hubconf_dir)

    hubconf_path = os.path.join(hubconf_dir, MODULE_HUBCONF)
    hub_module = _import_module(MODULE_HUBCONF, hubconf_path)

    entry = _load_entry_from_hubconf(hub_module, model)
    model = entry(*args, **kwargs)

    sys.path.remove(hubconf_dir)

    return model


def download_url_to_file(url, dst, hash_prefix=None, progress=True):
    r"""Download object at the given URL to a local path.

    Args:
        url (string): URL of the object to download
        dst (string): Full path where object will be saved, e.g. ``/tmp/temporary_file``
        hash_prefix (string, optional): If not None, the SHA256 downloaded file should start with ``hash_prefix``.
            Default: None
        progress (bool, optional): whether or not to display a progress bar to stderr
            Default: True

    Example:
        >>> torch.hub.download_url_to_file('https://s3.amazonaws.com/pytorch/models/resnet18-5c106cde.pth', '/tmp/temporary_file')

    """
    file_size = None
    req = Request(url, headers={"User-Agent": "torch.hub"})
    u = urlopen(req)
    meta = u.info()
    if hasattr(meta, 'getheaders'):
        content_length = meta.getheaders("Content-Length")
    else:
        content_length = meta.get_all("Content-Length")
    if content_length is not None and len(content_length) > 0:
        file_size = int(content_length[0])

    # We deliberately save it in a temp file and move it after
    # download is complete. This prevents a local working checkpoint
    # being overridden by a broken download.
    dst = os.path.expanduser(dst)
    dst_dir = os.path.dirname(dst)
    f = tempfile.NamedTemporaryFile(delete=False, dir=dst_dir)

    try:
        if hash_prefix is not None:
            sha256 = hashlib.sha256()
        with tqdm(total=file_size, disable=not progress,
                  unit='B', unit_scale=True, unit_divisor=1024) as pbar:
            while True:
                buffer = u.read(8192)
                if len(buffer) == 0:
                    break
                f.write(buffer)
                if hash_prefix is not None:
                    sha256.update(buffer)
                pbar.update(len(buffer))

        f.close()
        if hash_prefix is not None:
            digest = sha256.hexdigest()
            if digest[:len(hash_prefix)] != hash_prefix:
                raise RuntimeError('invalid hash value (expected "{}", got "{}")'
                                   .format(hash_prefix, digest))
        shutil.move(f.name, dst)
    finally:
        f.close()
        if os.path.exists(f.name):
            os.remove(f.name)


# Hub used to support automatically extracts from zipfile manually compressed by users.
# The legacy zip format expects only one file from torch.save() < 1.6 in the zip.
# We should remove this support since zipfile is now default zipfile format for torch.save().
def _is_legacy_zip_format(filename):
    if zipfile.is_zipfile(filename):
        infolist = zipfile.ZipFile(filename).infolist()
        return len(infolist) == 1 and not infolist[0].is_dir()
    return False


def _legacy_zip_load(filename, model_dir, map_location):
    warnings.warn('Falling back to the old format < 1.6. This support will be '
                  'deprecated in favor of default zipfile format introduced in 1.6. '
                  'Please redo torch.save() to save it in the new zipfile format.')
    # Note: extractall() defaults to overwrite file if exists. No need to clean up beforehand.
    #       We deliberately don't handle tarfile here since our legacy serialization format was in tar.
    #       E.g. resnet18-5c106cde.pth which is widely used.
    with zipfile.ZipFile(filename) as f:
        members = f.infolist()
        if len(members) != 1:
            raise RuntimeError('Only one file(not dir) is allowed in the zipfile')
        f.extractall(model_dir)
        extraced_name = members[0].filename
        extracted_file = os.path.join(model_dir, extraced_name)
    return torch.load(extracted_file, map_location=map_location)


def load_state_dict_from_url(
    url: str,
    model_dir: Optional[str] = None,
    map_location: Optional[Union[Callable[[str], str], Dict[str, str]]] = None,
    progress: bool = True,
    check_hash: bool = False,
    file_name: Optional[str] = None
) -> Dict[str, Any]:
    r"""Loads the Torch serialized object at the given URL.

    If downloaded file is a zip file, it will be automatically
    decompressed.

    If the object is already present in `model_dir`, it's deserialized and
    returned.
    The default value of ``model_dir`` is ``<hub_dir>/checkpoints`` where
    ``hub_dir`` is the directory returned by :func:`~torch.hub.get_dir`.

    Args:
        url (string): URL of the object to download
        model_dir (string, optional): directory in which to save the object
        map_location (optional): a function or a dict specifying how to remap storage locations (see torch.load)
        progress (bool, optional): whether or not to display a progress bar to stderr.
            Default: True
        check_hash(bool, optional): If True, the filename part of the URL should follow the naming convention
            ``filename-<sha256>.ext`` where ``<sha256>`` is the first eight or more
            digits of the SHA256 hash of the contents of the file. The hash is used to
            ensure unique names and to verify the contents of the file.
            Default: False
        file_name (string, optional): name for the downloaded file. Filename from ``url`` will be used if not set.

    Example:
        >>> state_dict = torch.hub.load_state_dict_from_url('https://s3.amazonaws.com/pytorch/models/resnet18-5c106cde.pth')

    """
    # Issue warning to move data if old env is set
    if os.getenv('TORCH_MODEL_ZOO'):
        warnings.warn('TORCH_MODEL_ZOO is deprecated, please use env TORCH_HOME instead')

    if model_dir is None:
        hub_dir = get_dir()
        model_dir = os.path.join(hub_dir, 'checkpoints')

    try:
        os.makedirs(model_dir)
    except OSError as e:
        if e.errno == errno.EEXIST:
            # Directory already exists, ignore.
            pass
        else:
            # Unexpected OSError, re-raise.
            raise

    parts = urlparse(url)
    filename = os.path.basename(parts.path)
    if file_name is not None:
        filename = file_name
    cached_file = os.path.join(model_dir, filename)
    if not os.path.exists(cached_file):
        sys.stderr.write('Downloading: "{}" to {}\n'.format(url, cached_file))
        hash_prefix = None
        if check_hash:
            r = HASH_REGEX.search(filename)  # r is Optional[Match[str]]
            hash_prefix = r.group(1) if r else None
        download_url_to_file(url, cached_file, hash_prefix, progress=progress)

    if _is_legacy_zip_format(cached_file):
        return _legacy_zip_load(cached_file, model_dir, map_location)
    return torch.load(cached_file, map_location=map_location)<|MERGE_RESOLUTION|>--- conflicted
+++ resolved
@@ -9,12 +9,8 @@
 import torch
 import warnings
 import zipfile
-<<<<<<< HEAD
-
-=======
 from pathlib import Path
 from typing import Callable, Dict, Optional, Union, Any
->>>>>>> b0863391
 from urllib.error import HTTPError
 from urllib.request import urlopen, Request
 from urllib.parse import urlparse  # noqa: F401
@@ -71,6 +67,7 @@
 # matches bfd8deac from resnet18-bfd8deac.pth
 HASH_REGEX = re.compile(r'-([a-f0-9]*)\.')
 
+_TRUSTED_REPO_OWNERS = ("facebookresearch", "facebookincubator", "pytorch", "fairinternal")
 ENV_GITHUB_TOKEN = 'GITHUB_TOKEN'
 ENV_TORCH_HOME = 'TORCH_HOME'
 ENV_XDG_CACHE_HOME = 'XDG_CACHE_HOME'
@@ -173,7 +170,8 @@
                      'If it\'s a commit from a forked repo, please call hub.load() with forked repo directly.')
 
 
-def _get_cache_or_reload(github, force_reload, verbose=True, skip_validation=False):
+
+def _get_cache_or_reload(github, force_reload, trust_repo, calling_fn, verbose=True, skip_validation=False):
     # Setup hub_dir to save downloaded files
     hub_dir = get_dir()
     if not os.path.exists(hub_dir):
@@ -189,7 +187,10 @@
     # We don't know the repo name before downloading the zip file
     # and inspect name from it.
     # To check if cached repo exists, we need to normalize folder names.
-    repo_dir = os.path.join(hub_dir, '_'.join([repo_owner, repo_name, normalized_br]))
+    owner_name_branch = '_'.join([repo_owner, repo_name, normalized_br])
+    repo_dir = os.path.join(hub_dir, owner_name_branch)
+    # Check that the repo is in the trusted list
+    _check_repo_is_trusted(repo_owner, repo_name, owner_name_branch, trust_repo=trust_repo, calling_fn=calling_fn)
 
     use_cache = (not force_reload) and os.path.exists(repo_dir)
 
@@ -239,6 +240,55 @@
 
     return repo_dir
 
+def _check_repo_is_trusted(repo_owner, repo_name, owner_name_branch, trust_repo, calling_fn="load"):
+    hub_dir = get_dir()
+    filepath = os.path.join(hub_dir, "trusted_list")
+
+    if not os.path.exists(filepath):
+        Path(filepath).touch()
+    with open(filepath, 'r') as file:
+        trusted_repos = tuple(line.strip() for line in file)
+
+    # To minimize friction of introducing the new trust_repo mechanism, we consider that
+    # if a repo was already downloaded by torchhub, then it is already trusted (even if it's not in the allowlist)
+    trusted_repos_legacy = next(os.walk(hub_dir))[1]
+
+    owner_name = '_'.join([repo_owner, repo_name])
+    is_trusted = (
+        owner_name in trusted_repos
+        or owner_name_branch in trusted_repos_legacy
+        or repo_owner in _TRUSTED_REPO_OWNERS
+    )
+
+    # TODO: Remove `None` option in 1.14 and change the default to "check"
+    if trust_repo is None:
+        if not is_trusted:
+            warnings.warn(
+                "You are about to download and run code from an untrusted repository. In a future release, this won't "
+                "be allowed. To add the repository to your trusted list, change the command to {calling_fn}(..., "
+                "trust_repo=False) and a command prompt will appear asking for an explicit confirmation of trust, "
+                f"or {calling_fn}(..., trust_repo=True), which will assume that the prompt is to be answered with "
+                f"'yes'. You can also use {calling_fn}(..., trust_repo='check') which will only prompt for "
+                f"confirmation if the repo is not already trusted. This will eventually be the default behaviour")
+        return
+
+    if (trust_repo is False) or (trust_repo == "check" and not is_trusted):
+        response = input(
+            f"The repository {owner_name} does not belong to the list of trusted repositories and as such cannot be downloaded. "
+            "Do you trust this repository and wish to add it to the trusted list of repositories (y/N)?")
+        if response.lower() in ("y", "yes"):
+            if is_trusted:
+                print("The repository is already trusted.")
+        elif response.lower() in ("n", "no", ""):
+            raise Exception("Untrusted repository.")
+        else:
+            raise ValueError(f"Unrecognized response {response}.")
+
+    # At this point we're sure that the user trusts the repo (or wants to trust it)
+    if not is_trusted:
+        with open(filepath, "a") as file:
+            file.write(owner_name + "\n")
+
 
 def _check_module_exists(name):
     import importlib.util
@@ -302,7 +352,7 @@
     _hub_dir = os.path.expanduser(d)
 
 
-def list(github, force_reload=False, skip_validation=False):
+def list(github, force_reload=False, skip_validation=False, trust_repo=None):
     r"""
     List all callable entrypoints available in the repo specified by ``github``.
 
@@ -317,13 +367,31 @@
             specified by the ``github`` argument properly belongs to the repo owner. This will make
             requests to the GitHub API; you can specify a non-default GitHub token by setting the
             ``GITHUB_TOKEN`` environment variable. Default is ``False``.
+        trust_repo (bool, string or None): ``"check"``, ``True``, ``False`` or ``None``.
+            This parameter helps ensuring that users only run code from repos that they trust.
+
+            - If ``False``, a prompt will ask the user whether the repo should
+              be trusted.
+            - If ``True``, the repo will be added to the trusted list and loaded
+              without requiring explicit confirmation.
+            - If ``"check"``, the repo will be checked against the list of
+              trusted repos in the cache. If it is not present in that list, the
+              behaviour will fall back onto the ``trust_repo=False`` option.
+            - If ``None``: this will raise a warning, inviting the user to set
+              ``trust_repo`` to either ``False``, ``True`` or ``"check"``. This
+              is only present for backward compatibility and will be removed in
+              v1.14.
+
+            Default is ``None`` and will eventually change to ``"check"`` in a future version.
+
     Returns:
         list: The available callables entrypoint
 
     Example:
         >>> entrypoints = torch.hub.list('pytorch/vision', force_reload=True)
     """
-    repo_dir = _get_cache_or_reload(github, force_reload, verbose=True, skip_validation=skip_validation)
+    repo_dir = _get_cache_or_reload(github, force_reload, trust_repo, "list", verbose=True,
+                                    skip_validation=skip_validation)
 
     sys.path.insert(0, repo_dir)
 
@@ -338,7 +406,7 @@
     return entrypoints
 
 
-def help(github, model, force_reload=False, skip_validation=False):
+def help(github, model, force_reload=False, skip_validation=False, trust_repo=None):
     r"""
     Show the docstring of entrypoint ``model``.
 
@@ -354,10 +422,27 @@
             specified by the ``github`` argument properly belongs to the repo owner. This will make
             requests to the GitHub API; you can specify a non-default GitHub token by setting the
             ``GITHUB_TOKEN`` environment variable. Default is ``False``.
+        trust_repo (bool, string or None): ``"check"``, ``True``, ``False`` or ``None``.
+            This parameter helps ensuring that users only run code from repos that they trust.
+
+            - If ``False``, a prompt will ask the user whether the repo should
+              be trusted.
+            - If ``True``, the repo will be added to the trusted list and loaded
+              without requiring explicit confirmation.
+            - If ``"check"``, the repo will be checked against the list of
+              trusted repos in the cache. If it is not present in that list, the
+              behaviour will fall back onto the ``trust_repo=False`` option.
+            - If ``None``: this will raise a warning, inviting the user to set
+              ``trust_repo`` to either ``False``, ``True`` or ``"check"``. This
+              is only present for backward compatibility and will be removed in
+              v1.14.
+
+            Default is ``None`` and will eventually change to ``"check"`` in a future version.
     Example:
         >>> print(torch.hub.help('pytorch/vision', 'resnet18', force_reload=True))
     """
-    repo_dir = _get_cache_or_reload(github, force_reload, verbose=True, skip_validation=skip_validation)
+    repo_dir = _get_cache_or_reload(github, force_reload, trust_repo, "help", verbose=True,
+                                    skip_validation=skip_validation)
 
     sys.path.insert(0, repo_dir)
 
@@ -371,7 +456,8 @@
     return entry.__doc__
 
 
-def load(repo_or_dir, model, *args, source='github', force_reload=False, verbose=True, skip_validation=False,
+def load(repo_or_dir, model, *args, source='github', trust_repo=None, force_reload=False, verbose=True,
+         skip_validation=False,
          **kwargs):
     r"""
     Load a model from a github repo or a local directory.
@@ -397,6 +483,22 @@
         *args (optional): the corresponding args for callable ``model``.
         source (string, optional): 'github' or 'local'. Specifies how
             ``repo_or_dir`` is to be interpreted. Default is 'github'.
+        trust_repo (bool, string or None): ``"check"``, ``True``, ``False`` or ``None``.
+            This parameter helps ensuring that users only run code from repos that they trust.
+
+            - If ``False``, a prompt will ask the user whether the repo should
+              be trusted.
+            - If ``True``, the repo will be added to the trusted list and loaded
+              without requiring explicit confirmation.
+            - If ``"check"``, the repo will be checked against the list of
+              trusted repos in the cache. If it is not present in that list, the
+              behaviour will fall back onto the ``trust_repo=False`` option.
+            - If ``None``: this will raise a warning, inviting the user to set
+              ``trust_repo`` to either ``False``, ``True`` or ``"check"``. This
+              is only present for backward compatibility and will be removed in
+              v1.14.
+
+            Default is ``None`` and will eventually change to ``"check"`` in a future version.
         force_reload (bool, optional): whether to force a fresh download of
             the github repo unconditionally. Does not have any effect if
             ``source = 'local'``. Default is ``False``.
@@ -429,7 +531,8 @@
             f'Unknown source: "{source}". Allowed values: "github" | "local".')
 
     if source == 'github':
-        repo_or_dir = _get_cache_or_reload(repo_or_dir, force_reload, verbose, skip_validation)
+        repo_or_dir = _get_cache_or_reload(repo_or_dir, force_reload, trust_repo, "load",
+                                           verbose=verbose, skip_validation=skip_validation)
 
     model = _load_local(repo_or_dir, model, *args, **kwargs)
     return model
