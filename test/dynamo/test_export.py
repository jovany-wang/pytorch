--- conflicted
+++ resolved
@@ -2009,43 +2009,6 @@
         dynamo_result = exported(inp)
         self.assertTrue(torch._dynamo.utils.same(inp, dynamo_result))
 
-<<<<<<< HEAD
-    def test_export_pass_arg_by_name(self):
-        class BasicModule(torch.nn.Module):
-            def __init__(self):
-                super().__init__()
-                self.my_lin = torch.nn.Linear(3, 4, bias=True)
-
-            def forward(self, x):
-                return self.my_lin(x)
-
-        mod, input_tensor = BasicModule(), torch.randn(2, 3)
-        gm, guard = torch._dynamo.export(mod, input_tensor, aten_graph=True)
-        ref = mod(x=input_tensor)
-        res = gm(x=input_tensor)
-        self.assertTrue(torch._dynamo.utils.same(ref, res))
-
-    def test_export_pass_arg_by_name_star_args(self):
-        class BasicModule(torch.nn.Module):
-            def __init__(self):
-                super().__init__()
-                self.my_lin = torch.nn.Linear(3, 4, bias=True)
-
-            def forward(self, *args):
-                return self.my_lin(args[0]) * self.my_lin(args[1])
-
-        mod, input_tensor, input_tensor2 = (
-            BasicModule(),
-            torch.randn(2, 3),
-            torch.randn(2, 3),
-        )
-        gm, guard = torch._dynamo.export(
-            mod, input_tensor, input_tensor2, aten_graph=True
-        )
-        ref = mod(input_tensor, input_tensor2)
-        res = gm(input_tensor, input_tensor2)
-        self.assertTrue(torch._dynamo.utils.same(ref, res))
-=======
     def test_export_specialized_int_float(self):
         class Foo(torch.nn.Module):
             def __init__(
@@ -2069,7 +2032,42 @@
             if node.op == "placeholder":
                 count += 1
         self.assertEqual(count, 1)
->>>>>>> bf525577
+
+    def test_export_pass_arg_by_name(self):
+        class BasicModule(torch.nn.Module):
+            def __init__(self):
+                super().__init__()
+                self.my_lin = torch.nn.Linear(3, 4, bias=True)
+
+            def forward(self, x):
+                return self.my_lin(x)
+
+        mod, input_tensor = BasicModule(), torch.randn(2, 3)
+        gm, guard = torch._dynamo.export(mod, input_tensor, aten_graph=True)
+        ref = mod(x=input_tensor)
+        res = gm(x=input_tensor)
+        self.assertTrue(torch._dynamo.utils.same(ref, res))
+
+    def test_export_pass_arg_by_name_star_args(self):
+        class BasicModule(torch.nn.Module):
+            def __init__(self):
+                super().__init__()
+                self.my_lin = torch.nn.Linear(3, 4, bias=True)
+
+            def forward(self, *args):
+                return self.my_lin(args[0]) * self.my_lin(args[1])
+
+        mod, input_tensor, input_tensor2 = (
+            BasicModule(),
+            torch.randn(2, 3),
+            torch.randn(2, 3),
+        )
+        gm, guard = torch._dynamo.export(
+            mod, input_tensor, input_tensor2, aten_graph=True
+        )
+        ref = mod(input_tensor, input_tensor2)
+        res = gm(input_tensor, input_tensor2)
+        self.assertTrue(torch._dynamo.utils.same(ref, res))
 
 
 if __name__ == "__main__":
