--- conflicted
+++ resolved
@@ -90,16 +90,10 @@
   std::shared_ptr<bool> is_alive_;
 };
 
-<<<<<<< HEAD
-// There are two variants of makeTensorWrapper: one that accepts a life handle
-// and one that doesn't.
-// The one that doesn't tries to automatically get the life handle from the
-=======
 // There are two variants of makeTensorWrapper: one that accepts a level
 // and one that accepts an Interpreter.
 //
 // The one that accepts a level tries to automatically get the life handle from the
->>>>>>> f0c8cc97
 // interpreter on the DynamicLayerStack.
 // It needs to be used with caution: if the interpreter is not on the
 // DynamicLayerStack, then we won't be able to find the life handle.
@@ -107,11 +101,7 @@
 // In practice this isn't a problem: when we're constructing TensorWrapper in
 // Python, the corresponding interpreter is on the stack.
 TORCH_API Tensor makeTensorWrapper(const Tensor& tensor, int64_t level, bool is_immutable=false);
-<<<<<<< HEAD
-TORCH_API Tensor makeTensorWrapper(const Tensor& tensor, int64_t level, bool is_immutable, const std::shared_ptr<bool>& life_handle);
-=======
 TORCH_API Tensor makeTensorWrapper(const Tensor& tensor, const Interpreter& interpreter, bool is_immutable=false);
->>>>>>> f0c8cc97
 TORCH_API TensorWrapper* maybeGetTensorWrapper(const Tensor& tensor);
 TORCH_API void dumpTensor(std::ostream & ss, const Tensor& tensor);
 TORCH_API void dumpTensorCout(const Tensor& tensor);
